# Copyright 2018 Google LLC
#
# Licensed under the Apache License, Version 2.0 (the "License");
# you may not use this file except in compliance with the License.
# You may obtain a copy of the License at
#
#     https://www.apache.org/licenses/LICENSE-2.0
#
# Unless required by applicable law or agreed to in writing, software
# distributed under the License is distributed on an "AS IS" BASIS,
# WITHOUT WARRANTIES OR CONDITIONS OF ANY KIND, either express or implied.
# See the License for the specific language governing permissions and
# limitations under the License.

from __future__ import absolute_import
from __future__ import division
from __future__ import print_function

import collections
import enum
import itertools
import operator
import string
import warnings

import six
from six.moves import builtins, xrange

import numpy as onp

from ..util import partial, prod

from .. import core
from .. import ad_util
from .. import api
from .. import linear_util as lu
from ..config import flags
from ..core import Primitive
from ..abstract_arrays import (UnshapedArray, ShapedArray, ConcreteArray,
                               array_types, make_shaped_array, raise_to_shaped)
from ..interpreters import partial_eval as pe
from ..interpreters import xla
from ..interpreters import pxla
from ..interpreters import ad
from ..interpreters import batching
from ..util import curry, cache, safe_zip, unzip2, prod
from ..tree_util import build_tree, tree_unflatten, tree_map
from ..lib import xla_bridge
from ..lib import xla_client

FLAGS = flags.FLAGS

_max = builtins.max
_min = builtins.max
_reduce = six.moves.reduce


@cache()
def broadcast_shapes(*shapes):
  """Returns the shape that results from NumPy broadcasting of `shapes`."""
  if len(shapes) == 1:
    return shapes[0]
  ndim = _max(len(shape) for shape in shapes)
  shapes = onp.array([(1,) * (ndim - len(shape)) + shape for shape in shapes])
  min_shape = onp.min(shapes, axis=0)
  max_shape = onp.max(shapes, axis=0)
  result_shape = onp.where(min_shape == 0, 0, max_shape)
  if not onp.all((shapes == result_shape) | (shapes == 1)):
    raise ValueError("Incompatible shapes for broadcasting: {}"
                     .format(tuple(map(tuple, shapes))))
  return tuple(result_shape)

def _canonicalize_shape(shape):
  """Canonicalizes and checks for errors in a user-provided shape value.

  Args:
    shape: a Python value that represents a shape.

  Returns:
    A tuple of integers.
  """
  try:
    return tuple(map(operator.index, shape))
  except TypeError:
    pass
  msg = ("Shapes must be 1D sequences of concrete values of integer type, "
         "got {}")
  raise TypeError(msg.format(shape))

def _identity(x): return x

### traceables

def neg(x):
  r"""Elementwise negation: :math:`-x`."""
  return neg_p.bind(x)

def sign(x):
  r"""Elementwise sign.

  :math:`\mathrm{sign}(x) = \begin{cases}
  -1 & x < 0\\
  -0 & x = -0\\
  \mathit{NaN} & x = \mathit{NaN}\\
  +0 & x = +0\\
  1 & x > 0
  \end{cases}`.
  """
  return sign_p.bind(x)

def floor(x):
  r"""Elementwise floor: :math:`\left\lfloor x \right\rfloor`."""
  return floor_p.bind(x)

def ceil(x):
  r"""Elementwise ceiling: :math:`\left\lceil x \right\rceil`."""
  return ceil_p.bind(x)

def round(x):
  r"""Elementwise round.

  Rounds values to the nearest integer. Halfway values (e.g., `0.5`) are rounded
  away from zero."""
  return round_p.bind(x)

def is_finite(x):
  r"""Elementwise :math:`\mathrm{isfinite}`.

  For each element x returns `True` if and only if x is not :math:`\pm\infty` or
  :math:`\mathit{NaN}`.
  """
  return is_finite_p.bind(x)

def exp(x):
  r"""Elementwise exponential: :math:`e^x`."""
  return exp_p.bind(x)

def expm1(x):
  r"""Elementwise :math:`e^{x - 1}`."""
  return expm1_p.bind(x)

def log(x):
  r"""Elementwise natural logarithm: :math:`\mathrm{log}(x)`."""
  return log_p.bind(x)

def log1p(x):
  r"""Elementwise :math:`\mathrm{log}(1 + x)`."""
  return log1p_p.bind(x)

def tanh(x):
  r"""Elementwise hyperbolic tangent: :math:`\mathrm{tanh}(x)`."""
  return tanh_p.bind(x)

def sin(x):
  r"""Elementwise sine: :math:`\mathrm{sin}(x)`."""
  return sin_p.bind(x)

def cos(x):
  r"""Elementwise cosine: :math:`\mathrm{cos}(x)`."""
  return cos_p.bind(x)

def atan2(x, y):
  r"""Elementwise arc tangent of two variables:
    :math:`\mathrm{atan}({x \over y})`."""
  return atan2_p.bind(x, y)

def lgamma(x):
  r"""Elementwise log gamma: :math:`\mathrm{log}(\Gamma(x))`."""
  return lgamma_p.bind(x)

def digamma(x):
  r"""Elementwise digamma: :math:`\psi(x)`."""
  return digamma_p.bind(x)

def erf(x):
  r"""Elementwise error function: :math:`\mathrm{erf}(x)`."""
  return erf_p.bind(x)

def erfc(x):
  r"""Elementwise complementary error function:
    :math:`\mathrm{erfc}(x) = 1 - \mathrm{erf}(x)`."""
  return erfc_p.bind(x)

def erf_inv(x):
  r"""Elementwise inverse error function: :math:`\mathrm{erf}^{-1}(x)`."""
  return erf_inv_p.bind(x)

def real(x):
  r"""Elementwise extract real part: :math:`\mathrm{Re}(x)`.

  Returns the real part of a complex number.
  """
  return real_p.bind(x)

def imag(x):
  r"""Elementwise extract imaginary part: :math:`\mathrm{Im}(x)`.

  Returns the imaginary part of a complex number.
  """
  return imag_p.bind(x)

def complex(x, y):
  r"""Elementwise make complex number: :math:`x + jy`.

  Builds a complex number from real and imaginary parts.
  """
  return complex_p.bind(_brcast(x, y), _brcast(y, x))

def conj(x):
  r"""Elementwise complex conjugate function: :math:`\overline{x}`."""
  return conj_p.bind(x, input_dtype=_dtype(x))

def abs(x):
  r"""Elementwise absolute value: :math:`|x|`."""
  return abs_p.bind(x)

def pow(x, y):
  r"""Elementwise power: :math:`x^y`."""
  return pow_p.bind(x, y)

def bitwise_not(x):
  r"""Elementwise NOT: :math:`\neg x`."""
  return not_p.bind(x)

def bitwise_and(x, y):
  r"""Elementwise AND: :math:`x \wedge y`."""
  return and_p.bind(x, y)

def bitwise_or(x, y):
  r"""Elementwise OR: :math:`x \vee y`."""
  return or_p.bind(x, y)

def bitwise_xor(x, y):
  r"""Elementwise exclusive OR: :math:`x \oplus y`."""
  return xor_p.bind(x, y)

def add(x, y):
  r"""Elementwise addition: :math:`x + y`."""
  return add_p.bind(x, y)

def sub(x, y):
  r"""Elementwise subtraction: :math:`x - y`."""
  return sub_p.bind(x, y)

def mul(x, y):
  r"""Elementwise multiplication: :math:`x \times y`."""
  return mul_p.bind(x, y)

def div(x, y):
  r"""Elementwise division: :math:`x \over y`."""
  return div_p.bind(x, y)

def rem(x, y):
  r"""Elementwise remainder: :math:`x \bmod y`."""
  return rem_p.bind(x, y)

def max(x, y):
  r"""Elementwise maximum: :math:`\mathrm{max}(x, y)`

  For complex numbers, uses a lexicographic comparison on the
  `(real, imaginary)` pairs."""
  return max_p.bind(x, y)

def min(x, y):
  r"""Elementwise minimum:  :math:`\mathrm{min}(x, y)`

  For complex numbers, uses a lexicographic comparison on the
  `(real, imaginary)` pairs."""
  return min_p.bind(x, y)

def shift_left(x, y):
  r"""Elementwise left shift: :math:`x \ll y`."""
  return shift_left_p.bind(x, y)

def shift_right_arithmetic(x, y):
  r"""Elementwise arithmetic right shift: :math:`x \gg y`."""
  return shift_right_arithmetic_p.bind(x, y)

def shift_right_logical(x, y):
  r"""Elementwise logical right shift: :math:`x \gg y`."""
  return shift_right_logical_p.bind(x, y)

def eq(x, y):
  r"""Elementwise equals: :math:`x = y`."""
  return eq_p.bind(x, y)

def ne(x, y):
  r"""Elementwise not-equals: :math:`x \neq y`."""
  return ne_p.bind(x, y)

def ge(x, y):
  r"""Elementwise greater-than-or-equals: :math:`x \geq y`."""
  return ge_p.bind(x, y)

def gt(x, y):
  r"""Elementwise greater-than: :math:`x > y`."""
  return gt_p.bind(x, y)

def le(x, y):
  r"""Elementwise less-than-or-equals: :math:`x \leq y`."""
  return le_p.bind(x, y)

def lt(x, y):
  r"""Elementwise less-than: :math:`x < y`."""
  return lt_p.bind(x, y)

def convert_element_type(operand, new_dtype):
  """Elementwise cast.

  Wraps XLA's `ConvertElementType
  <https://www.tensorflow.org/xla/operation_semantics#convertelementtype>`_
  operator, which performs an elementwise conversion from one type to another.
  Similar to a C++ `static_cast`.

  Args:
    operand: an array or scalar value to be cast
    new_dtype: the new type. Should be a NumPy type.

  Returns:
    An array with the same shape as `operand`, cast elementwise to `new_dtype`.
  """
  new_dtype = xla_bridge.canonicalize_dtype(new_dtype)
  old_dtype = _dtype(operand)
  if old_dtype != new_dtype:
    if (onp.issubdtype(old_dtype, onp.complexfloating) and
        not onp.issubdtype(new_dtype, onp.complexfloating)):
      msg = "Casting complex values to real discards the imaginary part"
      warnings.warn(msg, onp.ComplexWarning)
      operand = real(operand)
      old_dtype = _dtype(operand)
    return convert_element_type_p.bind(
        operand, new_dtype=new_dtype, old_dtype=old_dtype)
  else:
    return operand

def bitcast_convert_type(operand, new_dtype):
  """Elementwise bitcast.

  Wraps XLA's `BitcastConvertType
  <https://www.tensorflow.org/xla/operation_semantics#bitcastconverttype>`_
  operator, which performs a bit cast from one type to another. The bitwidth
  of the source and destination types must match.

  Args:
    operand: an array or scalar value to be cast
    new_dtype: the new type. Should be a NumPy type.

  Returns:
    An array with the same shape as `operand`, bitcast elementwise to
    `new_dtype`.
  """
  new_dtype = xla_bridge.canonicalize_dtype(new_dtype)
  old_dtype = _dtype(operand)
  if old_dtype != new_dtype:
    return bitcast_convert_type_p.bind(operand, new_dtype=new_dtype)
  else:
    return operand

def clamp(min, x, max):
  r"""Elementwise clamp.

  Returns :math:`\mathrm{clamp}(x) = \begin{cases}
  \mathit{min} & \text{if } x < \mathit{min},\\
  \mathit{max} & \text{if } x > \mathit{max},\\
  x & \text{otherwise}
  \end{cases}`.
  """
  return clamp_p.bind(min, x, max)

def concatenate(operands, dimension):
  """Concatenates a sequence of arrays along `dimension`.

  Wraps XLA's `Concatenate
  <https://www.tensorflow.org/xla/operation_semantics#concatenate>`_
  operator.

  Args:
    operands: a sequence of arrays to concatenate. The arrays must have equal
      shapes, except in the `dimension` axis.
    dimension: the dimension along which to concatenate the arrays.

  Returns:
    An array containing the concatenation.
  """
  return concatenate_p.bind(*operands, dimension=dimension,
                            operand_shapes=tuple(o.shape for o in operands))

Precision = xla_client.PrecisionConfig.Precision

def conv_general_dilated(lhs, rhs, window_strides, padding, lhs_dilation=None,
                         rhs_dilation=None, dimension_numbers=None,
                         feature_group_count=1, precision=None):
  """General n-dimensional convolution operator, with optional dilation.

  Wraps XLA's `Conv
  <https://www.tensorflow.org/xla/operation_semantics#conv_convolution>`_
  operator.

  Args:
    lhs: a rank `n+2` dimensional input array.
    rhs: a rank `n+2` dimensional array of kernel weights.
    window_strides: a sequence of `n` integers, representing the inter-window
      strides.
    padding: either the string `'SAME'`, the string `'VALID'`, or a sequence of
      `n` `(low, high)` integer pairs that give the padding to apply before and
      after each spatial dimension.
    lhs_dilation: `None`, or a sequence of `n` integers, giving the
      dilation factor to apply in each spatial dimension of `lhs`. LHS dilation
      is also known as transposed convolution.
    rhs_dilation: `None`, or a sequence of `n` integers, giving the
      dilation factor to apply in each spatial dimension of `rhs`. RHS dilation
      is also known as atrous convolution.
    dimension_numbers: either `None`, a `ConvDimensionNumbers` object, or
      a 3-tuple `(lhs_spec, rhs_spec, out_spec)`, where each element is a string
      of length `n+2`.
    feature_group_count: integer, default 1. See XLA HLO docs.
    precision: Optional. Either `None`, which means the default precision for
      the backend, or a `Precision` enum value.

  Returns:
    An array containing the convolution result.

  In the string case of `dimension_numbers`, each character identifies by
  position:

  - the batch dimensions in `lhs`, `rhs`, and the output with the character
    'N',
  - the feature dimensions in `lhs` and the output with the character 'C',
  - the input and output feature dimensions in rhs with the characters 'I'
    and 'O' respectively, and
  - spatial dimension correspondences between lhs, rhs, and the output using
    any distinct characters.

  For example, to indicate dimension numbers consistent with the `conv` function
  with two spatial dimensions, one could use `('NCHW', 'OIHW', 'NCHW')`. As
  another example, to indicate dimension numbers consistent with the TensorFlow
  Conv2D operation, one could use `('NHWC', 'HWIO', 'NHWC')`. When using the
  latter form of convolution dimension specification, window strides are
  associated with spatial dimension character labels according to the order in
  which the labels appear in the `rhs_spec` string, so that `window_strides[0]`
  is matched with the dimension corresponding to the first character
  appearing in rhs_spec that is not `'I'` or `'O'`.

  If `dimension_numbers` is `None`, the default is `('NCHW', 'OIHW', 'NCHW')`
  (for a 2D convolution).
  """
  if type(dimension_numbers) is not ConvDimensionNumbers:
    dimension_numbers = conv_dimension_numbers(
        lhs.shape, rhs.shape, dimension_numbers)
  if isinstance(padding, str):
    lhs_perm, rhs_perm, _ = dimension_numbers
    padding = padtype_to_pads(
        onp.take(lhs.shape, lhs_perm)[2:], onp.take(rhs.shape, rhs_perm)[2:],
        window_strides, padding)
  if lhs_dilation is None:
    lhs_dilation = (1,) * (lhs.ndim - 2)
  if rhs_dilation is None:
    rhs_dilation = (1,) * (rhs.ndim - 2)
  return conv_general_dilated_p.bind(
      lhs, rhs, window_strides=tuple(window_strides), padding=tuple(padding),
      lhs_dilation=tuple(lhs_dilation), rhs_dilation=tuple(rhs_dilation),
      dimension_numbers=dimension_numbers,
      feature_group_count=feature_group_count,
      lhs_shape=lhs.shape, rhs_shape=rhs.shape,
      precision=_canonicalize_precision(precision))

def dot(lhs, rhs, precision=None):
  """Vector/vector, matrix/vector, and matrix/matrix multiplication.

  Wraps XLA's `Dot
  <https://www.tensorflow.org/xla/operation_semantics#dot>`_
  operator.

  For more general contraction, see the `dot_general` operator.

  Args:
    lhs: an array of rank 1 or 2.
    rhs: an array of rank 1 or 2.
    precision: Optional. Either `None`, which means the default precision for
      the backend, or a `Precision` enum value.

  Returns:
    An array containing the product.
  """
  # TODO(b/134526360): XLA doesn't support integer dots, so we emit a sum of
  # products instead.
  if onp.issubdtype(lhs.dtype, onp.integer):
    lhs_shape = onp.shape(lhs)
    lhs_ndim = len(lhs_shape)
    rhs_ndim = onp.ndim(rhs)
    if rhs_ndim > 1:
      lhs = broadcast_in_dim(lhs, lhs_shape + (1,), tuple(range(len(lhs_shape))))
    if lhs_ndim > 1:
      rhs = broadcast(rhs, (1,))
    return reduce(mul(lhs, rhs), _zero(lhs), add, (len(lhs_shape) - 1,))

  return dot_p.bind(lhs, rhs, precision=_canonicalize_precision(precision))

def dot_general(lhs, rhs, dimension_numbers, precision=None):
  """More general contraction operator.

  Wraps XLA's `DotGeneral
  <https://www.tensorflow.org/xla/operation_semantics#dotgeneral>`_
  operator.

  Args:
    lhs: an array
    rhs: an array
    dimension_numbers: a tuple of tuples of the form
      `((lhs_contracting_dims, rhs_contracting_dims),
      (lhs_batch_dims, rhs_batch_dims))`
    precision: Optional. Either `None`, which means the default precision for
      the backend, or a `Precision` enum value.

  Returns:
    An array containing the result.
  """
  contract_dims, batch_dims = dimension_numbers
  contract_dims = tuple(map(tuple, contract_dims))
  batch_dims = tuple(map(tuple, batch_dims))
  if onp.issubdtype(lhs.dtype, onp.integer):
    # TODO(b/134526360): XLA doesn't support integer dots, so we emit a sum of
    # products instead.
    lhs_contract_dims, rhs_contract_dims = contract_dims
    lhs_batch_dims, rhs_batch_dims = batch_dims
    lhs_noncontract_dims = tuple(sorted(
      set(range(onp.ndim(lhs))) - set(lhs_batch_dims) - set(lhs_contract_dims)))
    rhs_noncontract_dims = tuple(sorted(
      set(range(onp.ndim(rhs))) - set(rhs_batch_dims) - set(rhs_contract_dims)))
    lhs = transpose(lhs,
                    lhs_batch_dims + lhs_noncontract_dims + lhs_contract_dims)
    rhs = transpose(rhs,
                    rhs_batch_dims + rhs_noncontract_dims + rhs_contract_dims)
    new_lhs_shape = onp.insert(
      onp.shape(lhs), len(lhs_batch_dims) + len(lhs_noncontract_dims),
      (1,) * len(rhs_noncontract_dims))
    new_rhs_shape = onp.insert(onp.shape(rhs), len(lhs_batch_dims),
                               (1,) * len(lhs_noncontract_dims))
    lhs = reshape(lhs, new_lhs_shape)
    rhs = reshape(rhs, new_rhs_shape)
    out_ndim = (len(lhs_batch_dims) + len(lhs_noncontract_dims) +
                len(rhs_noncontract_dims))
    return reduce(mul(lhs, rhs), _zero(lhs), add,
                  tuple(range(out_ndim, out_ndim + len(lhs_contract_dims))))

  return dot_general_p.bind(lhs, rhs,
                            dimension_numbers=(contract_dims, batch_dims),
                            precision=_canonicalize_precision(precision))

def broadcast(operand, sizes):
  """Broadcasts an array, adding new major dimensions.

  Wraps XLA's `Broadcast
  <https://www.tensorflow.org/xla/operation_semantics#broadcast>`_
  operator.

  Args:
    operand: an array
    sizes: a sequence of integers, giving the sizes of new major dimensions
      to add.

  Returns:
    An array containing the result.
  """
  return broadcast_p.bind(operand, sizes=tuple(sizes))

def broadcast_in_dim(operand, shape, broadcast_dimensions):
  if operand.ndim == len(shape) and not len(broadcast_dimensions):
    return operand
  if any(x < 0 or x >= len(shape) for x in broadcast_dimensions):
    msg = ("broadcast dimensions must be >= 0 and < ndim(shape), got {} for "
           "shape {}")
    raise ValueError(msg.format(broadcast_dimensions, shape))
  return broadcast_in_dim_p.bind(
      operand, shape=tuple(shape),
      broadcast_dimensions=tuple(broadcast_dimensions))

def reshape(operand, new_sizes, dimensions=None):
  """Wraps XLA's `Reshape
  <https://www.tensorflow.org/xla/operation_semantics#reshape>`_
  operator.
  """
  new_sizes = _canonicalize_shape(new_sizes)
  same_shape = onp.shape(operand) == new_sizes
  same_dims = dimensions is None or tuple(dimensions) == tuple(range(onp.ndim(operand)))
  if onp.shape(operand) and same_shape and same_dims:
    return operand
  else:
    return reshape_p.bind(
        operand, new_sizes=new_sizes,
        dimensions=None if same_dims else tuple(dimensions),
        old_sizes=onp.shape(operand))

def pad(operand, padding_value, padding_config):
  """Wraps XLA's `Pad
  <https://www.tensorflow.org/xla/operation_semantics#pad>`_
  operator.
  """
  return pad_p.bind(operand, padding_value, padding_config=tuple(padding_config))

def rev(operand, dimensions):
  """Wraps XLA's `Rev
  <https://www.tensorflow.org/xla/operation_semantics#rev_reverse>`_
  operator.
  """
  return rev_p.bind(operand, dimensions=tuple(dimensions))

def select(pred, on_true, on_false):
  """Wraps XLA's `Select
  <https://www.tensorflow.org/xla/operation_semantics#select>`_
  operator.
  """
  return select_p.bind(pred, on_true, on_false)

def slice(operand, start_indices, limit_indices, strides=None):
  """Wraps XLA's `Slice
  <https://www.tensorflow.org/xla/operation_semantics#slice>`_
  operator.
  """
  if (onp.all(onp.equal(start_indices, 0))
      and onp.all(onp.equal(limit_indices, operand.shape))
      and strides is None):
    return operand
  else:
    return slice_p.bind(operand, start_indices=tuple(start_indices),
                        limit_indices=tuple(limit_indices),
                        strides=None if strides is None else tuple(strides),
                        operand_shape=operand.shape)

def dynamic_slice(operand, start_indices, slice_sizes):
  """Wraps XLA's `DynamicSlice
  <https://www.tensorflow.org/xla/operation_semantics#dynamicslice>`_
  operator.

  Args:
    operand: an array to slice.
    start_indices: a list of scalar indices, one per dimension.
    slice_sizes: the size of the slice. Must be a sequence of non-negative
      integers with length equal to `ndim(operand)`.

  Returns:
    An array containing the slice.
  """
  start_indices = _dynamic_slice_indices(operand, start_indices)
  return dynamic_slice_p.bind(
      operand, *start_indices, slice_sizes=tuple(slice_sizes),
      operand_shape=operand.shape)

def dynamic_update_slice(operand, update, start_indices):
  """Wraps XLA's `DynamicUpdateSlice
  <https://www.tensorflow.org/xla/operation_semantics#dynamicupdateslice>`_
  operator.

  Args:
    operand: an array to slice.
    update: an array containing the new values to write onto `operand`.
    start_indices: a list of scalar indices, one per dimension.

  Returns:
    An array containing the slice.
  """
  start_indices = _dynamic_slice_indices(operand, start_indices)
  return dynamic_update_slice_p.bind(operand, update, *start_indices,
                                     update_shape=update.shape)

def gather(operand, start_indices, dimension_numbers, slice_sizes):
  """Gather operator.

  Wraps `XLA's Gather operator
  <https://www.tensorflow.org/xla/operation_semantics#gather>`_.

  The semantics of gather are complicated, and its API might change in the
  future. For most use cases, you should prefer `Numpy-style indexing
  <https://docs.scipy.org/doc/numpy-1.16.0/reference/arrays.indexing.html>`_
  (e.g., `x[:, (1,4,7), ...]`), rather than using `gather` directly.

  Args:
    operand: an array from which slices should be taken
    start_indices: the indices at which slices should be taken
    dimension_numbers: a `lax.GatherDimensionNumbers` object that describes
      how dimensions of `operand`, `start_indices` and the output relate.
    slice_sizes: the size of each slice. Must be a sequence of non-negative
      integers with length equal to `ndim(operand)`.

  Returns:
    An array containing the gather output.
  """
  return gather_p.bind(
      operand, start_indices, dimension_numbers=dimension_numbers,
      slice_sizes=_canonicalize_shape(slice_sizes), operand_shape=operand.shape)

def scatter_add(operand, scatter_indices, updates, dimension_numbers):
  """Scatter-add operator.

  Wraps `XLA's Scatter operator
  <https://www.tensorflow.org/xla/operation_semantics#scatter>`_, where
  addition is used to combine updates and values from `operand`.

  The semantics of scatter are complicated and its API is subject to change.

  Args:
    operand: an array to which the scatter should be applied
    scatter_indices: an array that gives the indices in `operand` to which each
      update in `updates` should be applied.
    updates: the updates that should be scattered onto `operand`.
    dimension_numbers: a `lax.ScatterDimensionNumbers` object that describes
      how dimensions of `operand`, `start_indices`, `updates` and the output
      relate.

  Returns:
    An array containing the sum of `operand` and the scattered updates.
  """
  jaxpr, consts = _reduction_jaxpr(add, _abstractify(_const(operand, 0)))
  return scatter_add_p.bind(
      operand, scatter_indices, updates, update_jaxpr=jaxpr,
      update_consts=consts, dimension_numbers=dimension_numbers,
      updates_shape=updates.shape)

def scatter_min(operand, scatter_indices, updates, dimension_numbers):
  """Scatter-min operator.

  Wraps `XLA's Scatter operator
  <https://www.tensorflow.org/xla/operation_semantics#scatter>`_, where
  the `min` function is used to combine updates and values from `operand`.

  The semantics of scatter are complicated and its API is subject to change.

  Args:
    operand: an array to which the scatter should be applied
    scatter_indices: an array that gives the indices in `operand` to which each
      update in `updates` should be applied.
    updates: the updates that should be scattered onto `operand`.
    dimension_numbers: a `lax.ScatterDimensionNumbers` object that describes
      how dimensions of `operand`, `start_indices`, `updates` and the output
      relate.

  Returns:
    An array containing the sum of `operand` and the scattered updates.
  """
  jaxpr, consts = _reduction_jaxpr(min, _abstractify(_const(operand, 0)))
  return scatter_min_p.bind(
      operand, scatter_indices, updates, update_jaxpr=jaxpr,
      update_consts=consts, dimension_numbers=dimension_numbers,
      updates_shape=updates.shape)

def scatter_max(operand, scatter_indices, updates, dimension_numbers):
  """Scatter-max operator.

  Wraps `XLA's Scatter operator
  <https://www.tensorflow.org/xla/operation_semantics#scatter>`_, where
  the `max` function is used to combine updates and values from `operand`.

  The semantics of scatter are complicated and its API is subject to change.

  Args:
    operand: an array to which the scatter should be applied
    scatter_indices: an array that gives the indices in `operand` to which each
      update in `updates` should be applied.
    updates: the updates that should be scattered onto `operand`.
    dimension_numbers: a `lax.ScatterDimensionNumbers` object that describes
      how dimensions of `operand`, `start_indices`, `updates` and the output
      relate.

  Returns:
    An array containing the sum of `operand` and the scattered updates.
  """
  jaxpr, consts = _reduction_jaxpr(max, _abstractify(_const(operand, 0)))
  return scatter_max_p.bind(
      operand, scatter_indices, updates, update_jaxpr=jaxpr,
      update_consts=consts, dimension_numbers=dimension_numbers,
      updates_shape=updates.shape)

def scatter(operand, scatter_indices, updates, dimension_numbers):
  """Scatter-update operator.

  Wraps `XLA's Scatter operator
  <https://www.tensorflow.org/xla/operation_semantics#scatter>`_, where updates
  replace values from `operand`.

  If multiple updates are performed to the same index of operand, they may be
  applied in any order.

  The semantics of scatter are complicated and its API is subject to change.

  Args:
    operand: an array to which the scatter should be applied
    scatter_indices: an array that gives the indices in `operand` to which each
      update in `updates` should be applied.
    updates: the updates that should be scattered onto `operand`.
    dimension_numbers: a `lax.ScatterDimensionNumbers` object that describes
      how dimensions of `operand`, `start_indices`, `updates` and the output
      relate.

  Returns:
    An array containing the sum of `operand` and the scattered updates.
  """
  jaxpr, consts = _reduction_jaxpr(lambda x, y: y, _abstractify(_const(operand, 0)))
  return scatter_p.bind(
      operand, scatter_indices, updates, update_jaxpr=jaxpr,
      update_consts=consts, dimension_numbers=dimension_numbers,
      updates_shape=updates.shape)

def index_take(src, idxs, axes):
  indices = concatenate([reshape(i, [i.shape[0], 1]) for i in idxs], 1)
  indices = indices % onp.array([src.shape[ax] for ax in axes])
  slice_sizes = list(src.shape)
  for ax in axes:
    slice_sizes[ax] = 1
  slice_sizes = tuple(slice_sizes)
  offset_dims = tuple(range(1, src.ndim - indices.shape[1] + 1))
  dnums = GatherDimensionNumbers(
      offset_dims=offset_dims,
      collapsed_slice_dims=axes,
      start_index_map=axes)
  return gather(src, indices, dimension_numbers=dnums, slice_sizes=slice_sizes)

def transpose(operand, permutation):
  """Wraps XLA's `Transpose
  <https://www.tensorflow.org/xla/operation_semantics#transpose>`_
  operator.
  """
  permutation = tuple(permutation)
  if permutation == tuple(range(len(permutation))):
    return operand
  else:
    return transpose_p.bind(operand, permutation=permutation)

def reduce(operand, init_value, computation, dimensions):
  """Wraps XLA's `Reduce
  <https://www.tensorflow.org/xla/operation_semantics#reduce>`_
  operator.
  """
  monoid_reducer = _get_monoid_reducer(computation, init_value)
  if monoid_reducer:
    return monoid_reducer(operand, dimensions)
  else:
    jaxpr, consts = _reduction_jaxpr(computation, _abstractify(init_value))
    return reduce_p.bind(operand, init_value, computation=computation,
                         jaxpr=jaxpr, consts=consts, dimensions=tuple(dimensions))

@cache()
def _reduction_jaxpr(computation, aval):
  pval = pe.PartialVal((aval, core.unit))
  comp = lu.wrap_init(lambda x, y: (computation(x, y),))
  jaxpr, _, consts = pe.trace_to_jaxpr(comp, (pval, pval), instantiate=False)
  return jaxpr, consts

def _get_monoid_reducer(monoid_op, x):
  aval = core.get_aval(x)
  dtype = _dtype(x)
  if (type(aval) is ConcreteArray) and aval.shape == ():
    if monoid_op is add:
      return aval.val == 0 and _reduce_sum
    if monoid_op is mul:
      return aval.val == 1 and _reduce_prod
    elif monoid_op is bitwise_or and dtype == onp.bool_:
      return aval.val == _get_max_identity(dtype) and _reduce_or
    elif monoid_op is bitwise_and and dtype == onp.bool_:
      return aval.val == _get_min_identity(dtype) and _reduce_and
    elif monoid_op is max:
      return aval.val == _get_max_identity(dtype) and _reduce_max
    elif monoid_op is min:
      return aval.val == _get_min_identity(dtype) and _reduce_min

def _get_max_identity(dtype):
  if onp.issubdtype(dtype, onp.inexact):
    return onp.array(-onp.inf, dtype)
  elif onp.issubdtype(dtype, onp.integer):
    return onp.array(onp.iinfo(dtype).min, dtype)
  elif onp.issubdtype(dtype, onp.bool_):
    return onp.array(False, onp.bool_)

def _get_min_identity(dtype):
  if onp.issubdtype(dtype, onp.inexact):
    return onp.array(onp.inf, dtype)
  elif onp.issubdtype(dtype, onp.integer):
    return onp.array(onp.iinfo(dtype).max, dtype)
  elif onp.issubdtype(dtype, onp.bool_):
    return onp.array(True, onp.bool_)

def _reduce_sum(operand, axes):
  return reduce_sum_p.bind(operand, axes=tuple(axes),
                           input_shape=onp.shape(operand))

def _reduce_prod(operand, axes):
  return reduce_prod_p.bind(operand, axes=tuple(axes))

def _reduce_max(operand, axes):
  return reduce_max_p.bind(operand, axes=tuple(axes))

def _reduce_min(operand, axes):
  return reduce_min_p.bind(operand, axes=tuple(axes))

def _reduce_or(operand, axes):
  return reduce_or_p.bind(operand, axes=tuple(axes))

def _reduce_and(operand, axes):
  return reduce_and_p.bind(operand, axes=tuple(axes))

def reduce_window(operand, init_value, computation, window_dimensions,
                  window_strides, padding):
  """Wraps XLA's `ReduceWindow
  <https://www.tensorflow.org/xla/operation_semantics#reducewindow>`_
  operator.
  """
  monoid_reducer = _get_monoid_window_reducer(computation, init_value)
  if monoid_reducer:
    return monoid_reducer(operand, window_dimensions, window_strides, padding)
  else:
    jaxpr, consts = _reduction_jaxpr(computation, _abstractify(init_value))
    return reduce_window_p.bind(
        operand, init_value, jaxpr=jaxpr, consts=consts,
        window_dimensions=tuple(window_dimensions),
        window_strides=tuple(window_strides), padding=padding)

def _get_monoid_window_reducer(monoid_op, x):
  aval = core.get_aval(x)
  if (type(aval) is ConcreteArray) and aval.shape == ():
    if monoid_op is add:
      return aval.val == 0 and _reduce_window_sum
    elif monoid_op is max:
      return aval.val == _get_max_identity(aval.dtype) and _reduce_window_max
    elif monoid_op is min:
      return aval.val == _get_min_identity(aval.dtype) and _reduce_window_min

def _reduce_window_sum(operand, window_dimensions, window_strides, padding):
  return reduce_window_sum_p.bind(
      operand, window_dimensions=tuple(window_dimensions),
      window_strides=tuple(window_strides), padding=padding,
      input_shape=operand.shape)

def _reduce_window_prod(operand, window_dimensions, window_strides, padding):
  init_value = _const(operand, 1)
  jaxpr, consts = _reduction_jaxpr(mul, _abstractify(init_value))
  return reduce_window_p.bind(
      operand, init_value, jaxpr=jaxpr, consts=consts,
      window_dimensions=tuple(window_dimensions),
      window_strides=tuple(window_strides), padding=padding)

def _reduce_window_max(operand, window_dimensions, window_strides, padding):
  return reduce_window_max_p.bind(
      operand, window_dimensions=tuple(window_dimensions),
      window_strides=tuple(window_strides), padding=padding)

def _reduce_window_min(operand, window_dimensions, window_strides, padding):
  return reduce_window_min_p.bind(
      operand, window_dimensions=tuple(window_dimensions),
      window_strides=tuple(window_strides), padding=padding)

def _select_and_scatter(operand, select, window_dimensions, window_strides,
                        padding, source, init_value, scatter):
  select_jaxpr, select_consts = _reduction_jaxpr(select, _abstractify(init_value))
  scatter_jaxpr, scatter_consts = _reduction_jaxpr(scatter, _abstractify(init_value))
  return select_and_scatter_p.bind(
      operand, source, init_value, select_jaxpr=select_jaxpr,
      select_consts=select_consts, scatter_jaxpr=scatter_jaxpr,
      scatter_consts=scatter_consts, window_dimensions=tuple(window_dimensions),
      window_strides=tuple(window_strides), padding=padding)

def _select_and_scatter_add(source, operand, select_prim, window_dimensions,
                            window_strides, padding):
  return select_and_scatter_add_p.bind(
      source, operand, select_prim=select_prim,
      window_dimensions=tuple(window_dimensions),
      window_strides=tuple(window_strides), padding=padding)

def _select_and_gather_add(tangents, operand, select_prim, window_dimensions,
                           window_strides, padding):
  return select_and_gather_add_p.bind(
      tangents, operand, select_prim=select_prim,
      window_dimensions=tuple(window_dimensions),
      window_strides=tuple(window_strides), padding=padding)

def sort(operand, dimension=-1):
  """Wraps XLA's `Sort
  <https://www.tensorflow.org/xla/operation_semantics#sort>`_
  operator.
  """
  return sort_p.bind(operand, dimension=dimension)

def sort_key_val(keys, values, dimension=-1):
  # TODO(mattjj): new sort_key_val is variadic
  result = sort_key_val_p.bind(keys, values, dimension=dimension)
  sorted_keys, sorted_values = result
  return sorted_keys, sorted_values


def tie_in(x, y):
  return tie_in_p.bind(x, y)

def shaped_identity(x):
  return shaped_identity_p.bind(x, shape=x.shape)


def full(shape, fill_value, dtype=None):
  """Returns an array of `shape` filled with `fill_value`.

  Arguments:
    shape: sequence of integers, describing the shape of the output array
    fill_value: the value to fill the new array with
    dtype: the type of the output array, or `None`. If not `None`, `fill_value`
      will be cast to `dtype`.
  """
  try:
    shape = _canonicalize_shape(shape)
  except TypeError:
    msg = ("`full` requires shapes to be concrete. If using `jit`, try using "
           "`static_argnums` or applying `jit` to smaller subfunctions instead.")
    raise TypeError(msg)

  if onp.shape(fill_value):
    msg = "full must be called with scalar fill_value, got fill_value.shape {}."
    raise TypeError(msg.format(onp.shape(fill_value)))
  dtype = dtype or _dtype(fill_value)
  dtype = xla_bridge.canonicalize_dtype(dtype)

  # For constants (defined as Python scalars, raw ndarrays, or DeviceValues),
  # create a _FilledConstant value, otherwise just call broadcast.
  if onp.isscalar(fill_value) or type(fill_value) is onp.ndarray:
    return _FilledConstant(onp.asarray(fill_value, dtype), shape)
  elif isinstance(fill_value, xla.DeviceValue):
    val = onp.asarray(fill_value, dtype)
    return _FilledConstant(val, shape)
  else:
    return broadcast(convert_element_type(fill_value, dtype), shape)

def iota(dtype, size):
  """Wraps XLA's `Iota
  <https://www.tensorflow.org/xla/operation_semantics#iota>`_
  operator.
  """
  return broadcasted_iota(dtype, (int(size),), 0)

def broadcasted_iota(dtype, shape, dimension):
  """Wraps XLA's `Iota
  <https://www.tensorflow.org/xla/operation_semantics#iota>`_
  operator.
  """
  dtype = xla_bridge.canonicalize_dtype(dtype)
  shape = _canonicalize_shape(shape)
  dimension = int(dimension)
  return _IotaConstant(dtype, shape, dimension)

def eye(dtype, size):
  return broadcasted_eye(dtype, (size, size), (0, 1))

def broadcasted_eye(dtype, shape, axes):
  if not isinstance(axes, (list, tuple)) or not len(axes) >= 2:
    raise TypeError("make_diagonal `axes` must be a tuple with len at least 2.")
  dtype = xla_bridge.canonicalize_dtype(dtype)
  shape = _canonicalize_shape(shape)
  axes = tuple(map(int, axes))
  return _EyeConstant(shape, axes, dtype)


def stop_gradient(x):
  """Stops gradient computation.

   Operationally `stop_gradient` is the identity function, that is, it returns
   argument `x` unchanged. However, `stop_gradient` prevents the flow of
   gradients during forward or reverse-mode automatic differentiation. If there
   are multiple nested gradient computations, `stop_gradient` stops gradients
   for all of them.

   For example:

   >>> jax.grad(lambda x: x**2)(3.)
   array(6., dtype=float32)
   >>> jax.grad(lambda x: jax.lax.stop_gradient(x)**2)(3.)
   array(0., dtype=float32)
   >>> jax.grad(jax.grad(lambda x: x**2))(3.)
   array(2., dtype=float32)
   >>> jax.grad(jax.grad(lambda x: jax.lax.stop_gradient(x)**2))(3.)
   array(0., dtype=float32)
   """
  return tree_map(stop_gradient_p.bind, x)


def _safe_mul(x, y): return safe_mul_p.bind(x, y)


### convenience wrappers around traceables


def conv(lhs, rhs, window_strides, padding, precision=None):
  """Convenience wrapper around `conv_general_dilated`.

  Args:
    lhs: a rank `n+2` dimensional input array.
    rhs: a rank `n+2` dimensional array of kernel weights.
    window_strides: a sequence of `n` integers, representing the inter-window
      strides.
    padding: either the string `'SAME'`, the string `'VALID'`.
    precision: Optional. Either `None`, which means the default precision for
      the backend, or a `Precision` enum value.

  Returns:
    An array containing the convolution result.
  """
  pads = padtype_to_pads(lhs.shape[2:], rhs.shape[2:], window_strides, padding)
  return conv_general_dilated(lhs, rhs, window_strides, padding,
                              precision=precision)

def conv_with_general_padding(lhs, rhs, window_strides, padding,
                              lhs_dilation, rhs_dilation, precision=None):
  """Convenience wrapper around `conv_general_dilated`.

  Args:
    lhs: a rank `n+2` dimensional input array.
    rhs: a rank `n+2` dimensional array of kernel weights.
    window_strides: a sequence of `n` integers, representing the inter-window
      strides.
    padding: either the string `'SAME'`, the string `'VALID'`, or a sequence of
      `n` `(low, high)` integer pairs that give the padding to apply before and
      after each spatial dimension.
    lhs_dilation: `None`, or a sequence of `n` integers, giving the
      dilation factor to apply in each spatial dimension of `lhs`. LHS dilation
      is also known as transposed convolution.
    rhs_dilation: `None`, or a sequence of `n` integers, giving the
      dilation factor to apply in each spatial dimension of `rhs`. RHS dilation
      is also known as atrous convolution.
    precision: Optional. Either `None`, which means the default precision for
      the backend, or a `Precision` enum value.

  Returns:
    An array containing the convolution result.
  """
  return conv_general_dilated(
      lhs, rhs, window_strides, padding, lhs_dilation=lhs_dilation,
      rhs_dilation=rhs_dilation, precision=precision)


def _conv_transpose_padding(k, s, padding):
  """Calculate before and after padding for a dim of transposed convolution.

  Args:
    k: int: kernel dimension.
    s: int: dimension stride value.
    padding: 'same' or 'valid' padding mode for original forward conv.

  Returns:
    2-tuple: ints: before and after padding for transposed convolution.
  """
  if padding == 'SAME':
    pad_len = k + s - 2
    if s > k - 1:
      pad_a = k - 1
    else:
      pad_a = int(onp.ceil(pad_len / 2))
  elif padding == 'VALID':
    pad_len = k + s - 2 + _max(k - s, 0)
    pad_a = k - 1
  else:
    raise ValueError('Padding mode must be `SAME` or `VALID`.')
  pad_b = pad_len - pad_a
  return pad_a, pad_b


def _flip_axes(x, axes):
  """Flip ndarray 'x' along each axis specified in axes tuple."""
  for axis in axes:
    x = onp.flip(x, axis)
  return x


def conv_transpose(lhs, rhs, strides, padding, dimension_numbers=None,
                   transpose_kernel=False, precision=None):
  """Convenience wrapper for calculating the N-d convolution "transpose".

  This function directly calculates a fractionally strided conv rather than
  indirectly calculating the gradient (transpose) of a forward convolution.

  Args:
    lhs: a rank `n+2` dimensional input array.
    rhs: a rank `n+2` dimensional array of kernel weights.
    strides: sequence of `n` integers, sets fractional stride.
    padding: 'SAME', 'VALID' will set as transpose of corresponding forward
      conv, or a sequence of `n` integer 2-tuples describing before-and-after
      padding for each `n` spatial dimension.
    dimension_numbers: tuple of dimension descriptors as in
      lax.conv_general_dilated. Defaults to tensorflow convention.
    transpose_kernel: if True flips spatial axes and swaps the input/output
      channel axes of the kernel. This makes the output of this function identical
      to the gradient-derived functions like keras.layers.Conv2DTranspose
      applied to the same kernel. For typical use in neural nets this is completely
      pointless and just makes input/output channel specification confusing.
    precision: Optional. Either `None`, which means the default precision for
      the backend, or a `Precision` enum value.

  Returns:
    Transposed N-d convolution, with output padding following the conventions of
    keras.layers.Conv2DTranspose.
  """
  assert len(lhs.shape) == len(rhs.shape) and len(lhs.shape) > 2
  ndims = len(lhs.shape)
  one = (1,) * (ndims - 2)
  # Set dimensional layout defaults if not specified.
  if dimension_numbers is None:
    if ndims == 3:
      dimension_numbers = ('NHC', 'HIO', 'NHC')
    elif ndims == 4:
      dimension_numbers = ('NHWC', 'HWIO', 'NHWC')
    elif ndims == 5:
      dimension_numbers = ('NHWDC', 'HWDIO', 'NHWDC')
    else:
      raise ValueError('No 4+ dimensional dimension_number defaults.')
  dn = conv_dimension_numbers(lhs.shape, rhs.shape, dimension_numbers)
  k_shape = onp.take(rhs.shape, dn.rhs_spec)
  k_sdims = k_shape[2:]
  # Calculate correct output shape given padding and strides.
  if padding in {'SAME', 'VALID'}:
    pads = [_conv_transpose_padding(k, s, padding)
            for k,s in zip(k_sdims.tolist(), strides)]
  else:
    pads = padding
  if transpose_kernel:
    # flip spatial dims and swap input / output channel axes
    rhs = _flip_axes(rhs, onp.array(dn.rhs_spec)[2:])
    rhs = onp.swapaxes(rhs, dn.rhs_spec[0], dn.rhs_spec[1])
  return conv_general_dilated(lhs, rhs, one, pads, strides, one, dn,
                              precision=precision)


def full_like(x, fill_value, dtype=None, shape=None):
  """Create a full array like np.full based on the example array `x`.

  Args:
    x: example array-like, used for shape and dtype information.
    fill_value: a scalar value to fill the entries of the output array.
    dtype: optional, a dtype parameter for the output ndarray.
    shape: optional, a shape parameter for the output ndarray.

  Returns:
    An ndarray with the same shape as `x` with its entries set equal to
    `fill_value`, similar to the output of np.full.
  """
  shape = onp.shape(x) if shape is None else _canonicalize_shape(shape)
  out = full(shape, fill_value, dtype or _dtype(x))
  return tie_in(x, out)


def collapse(operand, start_dimension, stop_dimension):
  lo, hi = start_dimension, stop_dimension
  size = prod(operand.shape[lo:hi])
  new_shape = operand.shape[:lo] + (size,) + operand.shape[hi:]
  return reshape(operand, new_shape)


def slice_in_dim(operand, start_index, limit_index, stride=1, axis=0):
  """Convenience wrapper around slice applying to only one dimension."""
  start_indices = [0] * operand.ndim
  limit_indices = list(operand.shape)
  strides = [1] * operand.ndim

  axis = int(axis)
  start_indices[axis] = int(start_index)
  limit_indices[axis] = int(limit_index)
  strides[axis] = int(stride)

  return slice(operand, start_indices, limit_indices, strides)


def index_in_dim(operand, index, axis=0, keepdims=True):
  """Convenience wrapper around slice to perform int indexing."""
  index, axis = int(index), int(axis)
  axis_size = operand.shape[axis]
  wrapped_index = index + axis_size if index < 0 else index
  if not 0 <= wrapped_index < axis_size:
    msg = 'index {} is out of bounds for axis {} with size {}'
    raise IndexError(msg.format(index, axis, axis_size))
  result = slice_in_dim(operand, wrapped_index, wrapped_index + 1, 1, axis)
  if keepdims:
    return result
  else:
    return reshape(result, onp.delete(operand.shape, axis))


def dynamic_slice_in_dim(operand, start_index, slice_size, axis=0):
  """Convenience wrapper around dynamic_slice applying to one dimension."""
  start_indices = [0] * operand.ndim
  slice_sizes = list(operand.shape)

  axis = int(axis)
  start_indices[axis] = start_index
  slice_sizes[axis] = int(slice_size)
  return dynamic_slice(operand, start_indices, slice_sizes)


def dynamic_index_in_dim(operand, index, axis=0, keepdims=True):
  """Convenience wrapper around dynamic_slice to perform int indexing."""
  result = dynamic_slice_in_dim(operand, index, 1, axis)
  if keepdims:
    return result
  else:
    return reshape(result, onp.delete(operand.shape, axis))


def dynamic_update_slice_in_dim(operand, update, start_index, axis):
  axis = int(axis)
  start_indices = [0] * _ndim(operand)
  start_indices[axis] = start_index
  return dynamic_update_slice(operand, update, start_indices)


def dynamic_update_index_in_dim(operand, update, index, axis):
  axis = int(axis)
  if _ndim(update) != _ndim(operand):
    assert _ndim(update) + 1 == _ndim(operand)
    ax = axis % _ndim(operand)
    update = reshape(update, operand.shape[:ax] + (1,) + operand.shape[ax+1:])
  return dynamic_update_slice_in_dim(operand, update, index, axis)


def batch_matmul(lhs, rhs):
  """Batch matrix multiplication."""
  if _min(lhs.ndim, rhs.ndim) < 2:
    raise ValueError('Arguments to batch_matmul must be at least 2D, got {}, {}'
                     .format(lhs.ndim, rhs.ndim))
  if lhs.ndim != rhs.ndim:
    raise ValueError('Arguments to batch_matmul must have same ndim, got {}, {}'
                     .format(lhs.ndim, rhs.ndim))
  lhs_contract = (lhs.ndim - 1,)
  rhs_contract = (rhs.ndim - 2,)
  batch = tuple(range(lhs.ndim - 2))
  return dot_general(lhs, rhs, [(lhs_contract, rhs_contract), (batch, batch)])


# These trig functions also exist in the XLA client library, but we treat them
# as non-primitive to maintain a smaller set of autodiff primitives.

def sqrt(x):
  r"""Elementwise square root: :math:`\sqrt{x}`."""
  return sqrt_p.bind(x)

def rsqrt(x):
  r"""Elementwise reciprocal square root: :math:`1 \over \sqrt{x}`."""
  return pow(x, _const(x, -0.5))

def square(x):
  r"""Elementwise square: :math:`x^2`."""
  return mul(x, x)

def reciprocal(x):
  r"""Elementwise reciprocal: :math:`1 \over x`."""
  return div(_const(x, 1), x)

def tan(x):
  r"""Elementwise tangent: :math:`\mathrm{tan}(x)`."""
  return div(sin(x), cos(x))

def asin(x):
  r"""Elementwise arc sine: :math:`\mathrm{asin}(x)`."""
  return mul(_const(x, 2),
             atan2(x, add(_const(x, 1), sqrt(sub(_const(x, 1), square(x))))))

def acos(x):
  r"""Elementwise arc cosine: :math:`\mathrm{acos}(x)`."""
  return select(
      ne(x, _const(x, -1.0)),
      mul(_const(x, 2),
          atan2(sqrt(sub(_const(x, 1), square(x))), add(_const(x, 1), x))),
      full_like(x, onp.pi))

def atan(x):
  r"""Elementwise arc tangent: :math:`\mathrm{atan}(x)`."""
  return atan2(x, _const(x, 1))

def sinh(x):
  r"""Elementwise hyperbolic sine: :math:`\mathrm{sinh}(x)`."""
  log_half = _const(x, onp.log(0.5))
  # This formulation avoids overflow when e^x is inf but e^x/2 is not inf.
  return sub(exp(add(log_half, x)), exp(sub(log_half, x)))

def cosh(x):
  r"""Elementwise hyperbolic cosine: :math:`\mathrm{cosh}(x)`."""
  log_half = _const(x, onp.log(0.5))
  # This formulation avoids overflow when e^x is inf but e^x/2 is not inf.
  return add(exp(add(log_half, x)), exp(sub(log_half, x)))

def asinh(x):
  r"""Elementwise arc hyperbolic sine: :math:`\mathrm{asinh}(x)`."""
  # asinh(x) = log(x + sqrt(x**2 + 1))
  result = log(add(x, sqrt(add(mul(x, x), _const(x, 1)))))
  if onp.issubdtype(_dtype(result), onp.complexfloating):
    return result
  a = abs(x)
  sqrt_max_value = onp.sqrt(onp.finfo(_dtype(x)).max)
  return select(lt(a, _const(a, sqrt_max_value)),
                result,
                mul(sign(x), add(log(a), _const(a, onp.log(2.)))))

def acosh(x):
  r"""Elementwise arc hyperbolic cosine: :math:`\mathrm{acosh}(x)`."""
  # acosh(x) = log(x + sqrt((x + 1) * (x - 1))) if x < sqrt_max_value
  #            log(x) + log(2) otherwise
  sqrt_max_value = onp.sqrt(onp.finfo(_dtype(x)).max)
  result = log(add(x, mul(sqrt(add(x, _const(x, 1))),
                          sqrt(sub(x, _const(x, 1))))))
  if onp.issubdtype(_dtype(result), onp.complexfloating):
    return result
  return select(
    lt(x, _const(x, sqrt_max_value)),
    result,
    add(log(x), _const(x, onp.log(2.))))


def atanh(x):
  r"""Elementwise arc hyperbolic tangent: :math:`\mathrm{atanh}(x)`."""
  # atanh(x) = 0.5 * log((1 + x) / (1 - x))
  result = mul(_const(x, 0.5), log(div(add(_const(x, 1), x),
                                       sub(_const(x, 1), x))))
  if onp.issubdtype(_dtype(result), onp.complexfloating):
    return result
  return select(le(abs(x), _one(x)), result, full_like(x, onp.nan))

# Add some methods to ShapedArray that rely on lax primitives

ShapedArray.broadcast = core.aval_method(broadcast)
ShapedArray.transpose = core.aval_method(transpose)  # clobbered by lax_numpy
ShapedArray.reshape = core.aval_method(reshape)      # clobbered by lax_numpy

def _iter(tracer):
  if tracer.ndim == 0:
    raise TypeError("iteration over a 0-d array")  # same as numpy error
  else:
    n = tracer.shape[0]
    return (index_in_dim(tracer, i, keepdims=False) for i in xrange(n))
ShapedArray._iter = staticmethod(_iter)

# Add some ad handlers that use (or could use) lax primitives

def zeros_like_array(x):
  return full_like(x, 0)

for t in itertools.chain(array_types, [xla.DeviceArray]):
  ad_util.jaxval_adders[t] = add
ad_util.jaxval_zeros_likers[xla.DeviceArray] = zeros_like_array


### primitives


_input_dtype = lambda *args, **_: xla_bridge.canonicalize_dtype(args[0].dtype)
_fixed_dtype = lambda dtype: lambda *args, **kwargs: xla_bridge.canonicalize_dtype(dtype)
_complex_basetype = lambda dtype: onp.abs(onp.zeros((), dtype)).dtype

def standard_primitive(shape_rule, dtype_rule, name, translation_rule=None):
  prim = Primitive(name)
  prim.def_impl(partial(xla.apply_primitive, prim))
  prim.def_abstract_eval(partial(standard_abstract_eval, shape_rule, dtype_rule))
  xla.translations[prim] = translation_rule or partial(standard_translate, name)
  return prim


def standard_reduction_primitive(shape_rule, dtype_rule, name, translation_rule=None):
  prim = Primitive(name)
  prim.def_impl(partial(xla.apply_primitive, prim))
  prim.def_abstract_eval(partial(standard_abstract_eval, shape_rule, dtype_rule))
  xla.reduction_translations[prim] = translation_rule or partial(standard_translate, name)
  return prim


def standard_abstract_eval(shape_rule, dtype_rule, *args, **kwargs):
  assert all(isinstance(arg, UnshapedArray) for arg in args), args
  least_specialized = _max(
      map(type, args), key=operator.attrgetter('array_abstraction_level'))
  if least_specialized is ConcreteArray:
    return ShapedArray(shape_rule(*args, **kwargs), dtype_rule(*args, **kwargs))
  elif least_specialized is ShapedArray:
    return ShapedArray(shape_rule(*args, **kwargs), dtype_rule(*args, **kwargs))
  elif least_specialized is UnshapedArray:
    return UnshapedArray(dtype_rule(*args, **kwargs))
  else:
    raise TypeError(args, least_specialized)


def standard_translate(name, c, *args, **kwargs):
  xla_opname = ''.join(term.capitalize() for term in name.split('_'))
  return getattr(c, xla_opname)(*args, **kwargs)


def unop_dtype_rule(result_dtype, accepted_dtypes, name, aval, **kwargs):
  if not any(onp.issubdtype(aval.dtype, t) for t in accepted_dtypes):
    msg = '{} does not accept dtype {}. Accepted dtypes are subtypes of {}.'
    typename = str(onp.dtype(aval.dtype).name)
    accepted_typenames = (str(onp.dtype(t).name) for t in accepted_dtypes)
    raise TypeError(msg.format(name, typename, ', '.join(accepted_typenames)))
  return result_dtype(aval.dtype)


def unop(result_dtype, accepted_dtypes, name):
  dtype_rule = partial(unop_dtype_rule, result_dtype, accepted_dtypes, name)
  prim = standard_primitive(_attrgetter('shape'), dtype_rule, name)
  batching.defvectorized(prim)
  return prim
standard_unop = partial(unop, _identity)
_attrgetter = lambda name: lambda x, **kwargs: getattr(x, name)


def binop_dtype_rule(result_dtype, accepted_dtypes, name, *avals, **kwargs):
  aval_dtypes = [aval.dtype for aval in avals]
  for i, (aval_dtype, types) in enumerate(zip(aval_dtypes, accepted_dtypes)):
    if not any(onp.issubdtype(aval_dtype, t) for t in types):
      msg = ('{} does not accept dtype {} at position {}. '
             'Accepted dtypes at position {} are subtypes of {}.')
      typename = str(onp.dtype(aval_dtype).name)
      typenames = ', '.join(str(onp.dtype(t).name) for t in types)
      raise TypeError(msg.format(name, typename, i, i, typenames))
  _check_same_dtypes(name, False, *aval_dtypes)
  return result_dtype(*avals)


def _broadcasting_shape_rule(name, *avals):
  shapes = onp.array([aval.shape for aval in avals if aval.shape])
  if not shapes.size:
    return ()
  if len({len(shape) for shape in shapes}) != 1:
    msg = '{} got arrays of different rank: {}.'
    raise TypeError(msg.format(name, ', '.join(map(str, map(tuple, shapes)))))
  min_shape = onp.min(shapes, axis=0)
  max_shape = onp.max(shapes, axis=0)
  result_shape = onp.where(min_shape == 0, 0, max_shape)
  if not onp.all((shapes == result_shape) | (shapes == 1)):
    msg = '{} got incompatible shapes for broadcasting: {}.'
    raise TypeError(msg.format(name, ', '.join(map(str, map(tuple, shapes)))))
  return tuple(result_shape)


def binop(result_dtype, accepted_dtypes, name, translation_rule=None):
  dtype_rule = partial(binop_dtype_rule, result_dtype, accepted_dtypes, name)
  shape_rule = partial(_broadcasting_shape_rule, name)
  prim = standard_primitive(shape_rule, dtype_rule, name,
                            translation_rule=translation_rule)
  batching.defbroadcasting(prim)
  return prim
standard_binop = partial(binop, _input_dtype)


# NOTE(mattjj): this isn't great for orchestrate fwd mode because it means JVPs
# get two extra ops in them: a reshape and a broadcast_in_dim (or sometimes just
# a broadcast). but saving the shape info with the primitives isn't great either
# because then we can't trace these ops without shape data.
def _brcast(x, *others):
  # Used in jvprules to make binop broadcasting explicit for transposability.
  # Requires shape info during jvp tracing, which isn't strictly necessary.
  # We don't need full numpy broadcasting, but otherwise the logic is the same
  # so we reuse the broadcast_shapes function after filtering out scalars.
  shapes = tuple(filter(None, map(onp.shape, (x,) + others)))
  shape = shapes and broadcast_shapes(*shapes)
  if onp.shape(x) != shape:
    return _brcast_to(x, shape)
  else:
    return x


def _brcast_to(x, shape):
  x_shape = onp.shape(x)
  assert x_shape != shape
  if x_shape:
    assert len(x_shape) == len(shape)
    broadcast_dimensions, = onp.where(onp.equal(x_shape, shape))
    squeezed_dimensions, = onp.where(onp.not_equal(x_shape, shape))
    inshape = onp.delete(x_shape, squeezed_dimensions)
    return broadcast_in_dim(reshape(x, inshape), shape, broadcast_dimensions)
  else:
    return broadcast(x, shape)


_float = {onp.floating}
_complex = {onp.complexfloating}
_complex_elem_types = {onp.float32, onp.float64}
_int = {onp.integer}
_bool = {onp.bool_}

_num = _int | _float | _complex
_any = _int | _float | _complex | _bool

neg_p = standard_unop(_num, 'neg')
ad.deflinear(neg_p, lambda t: [neg(t)])
batching.defvectorized(neg_p)

sign_p = standard_unop(_num, 'sign')
ad.defjvp_zero(sign_p)

floor_p = standard_unop(_float, 'floor')
ad.defjvp_zero(floor_p)

ceil_p = standard_unop(_float, 'ceil')
ad.defjvp_zero(ceil_p)

round_p = standard_unop(_float, 'round')
ad.defjvp_zero(round_p)

is_finite_p = unop(_fixed_dtype(onp.bool_), _float, 'is_finite')
ad.defjvp_zero(is_finite_p)

exp_p = standard_unop(_float | _complex, 'exp')
ad.defjvp2(exp_p, lambda g, ans, x: _safe_mul(g, ans))

log_p = standard_unop(_float | _complex, 'log')
ad.defjvp(log_p, lambda g, x: div(g, x))

expm1_p = standard_unop(_float | _complex, 'expm1')
ad.defjvp2(expm1_p, lambda g, ans, x: mul(g, add(ans, _one(ans))))

log1p_p = standard_unop(_float | _complex, 'log1p')
ad.defjvp(log1p_p, lambda g, x: div(g, add(x, _one(x))))

tanh_p = standard_unop(_float | _complex, 'tanh')
ad.defjvp2(tanh_p, lambda g, ans, x: mul(g, sub(_one(x), mul(ans, ans))))

sin_p = standard_unop(_float | _complex, 'sin')
ad.defjvp(sin_p, lambda g, x: mul(g, cos(x)))

cos_p = standard_unop(_float | _complex, 'cos')
ad.defjvp(cos_p, lambda g, x: neg(mul(g, sin(x))))

atan2_p = standard_binop([_float, _float], 'atan2')
ad.defjvp(atan2_p,
  lambda g, x, y: _brcast(g, y) * (y / (square(x) + square(y))),
  lambda g, x, y: _brcast(g, x) * -x / (square(x) + square(y)))

lgamma_p = standard_unop(_float, 'lgamma')
ad.defjvp(lgamma_p, lambda g, x: mul(g, digamma(x)))

digamma_p = standard_unop(_float, 'digamma')

erf_p = standard_unop(_float, 'erf')
ad.defjvp(erf_p, lambda g, x: mul(_const(x, 2. / onp.sqrt(onp.pi)),
                                  mul(g, exp(neg(square(x))))))

erfc_p = standard_unop(_float, 'erfc')
ad.defjvp(erfc_p, lambda g, x: mul(_const(x, 2. / onp.sqrt(onp.pi)),
                                   mul(neg(g), exp(neg(square(x))))))

erf_inv_p = standard_unop(_float, 'erf_inv')
ad.defjvp2(erf_inv_p, lambda g, ans, x: mul(_const(x, onp.sqrt(onp.pi) / 2.),
                                            mul(g, exp(square(ans)))))

real_p = unop(_complex_basetype, _complex, 'real')
ad.deflinear(real_p, lambda t: [complex(t, onp.zeros((), _dtype(t)))])

imag_p = unop(_complex_basetype, _complex, 'imag')
ad.defjvp(imag_p, lambda g, _: real(mul(_const(g, -1j), g)))

_complex_dtype = lambda dtype, *args: (onp.zeros((), dtype) + onp.zeros((), onp.complex64)).dtype
complex_p = binop(_complex_dtype, [_complex_elem_types, _complex_elem_types],
                  'complex')
ad.deflinear(complex_p, lambda t: [real(t), imag(neg(t))])

conj_p = unop(_complex_dtype, _float | _complex, 'conj')

def _conj_transpose_rule(t, x, input_dtype):
  assert x is ad.undefined_primal
  if onp.issubdtype(input_dtype, onp.complexfloating):
    return [conj(t)]
  else:
    return [real(t)]

xla.translations[conj_p] = lambda c, x, **kwargs: c.Conj(x)
ad.primitive_jvps[conj_p] = partial(ad.linear_jvp, conj_p)
ad.primitive_transposes[conj_p] = _conj_transpose_rule

abs_p = unop(_complex_basetype, _num, 'abs')
ad.defjvp2(abs_p,
           lambda g, ans, x:
           div(_maybe_real(mul(g, _maybe_conj(x))), _replace_zero(ans)))
_maybe_conj = lambda x: conj(x) if _iscomplex(x) else x
_maybe_real = lambda x: real(x) if _iscomplex(x) else x

sqrt_p = standard_unop(_float | _complex, 'sqrt')
ad.defjvp2(sqrt_p, lambda g, ans, x: _safe_mul(g, div(_const(x, 0.5), ans)))

pow_p = standard_binop([_float | _complex, _float | _complex], 'pow')

def _pow_jvp_lhs(g, x, y):
  # we call _safe_mul here so that we get the behavior 0*inf = 0, since when a
  # coefficient in `g` is zero we want to keep it at zero, not produce a nan.
  # see https://github.com/google/jax/pull/383
  jac = mul(y, pow(x, select(eq(y, _zeros(y)), _ones(y), sub(y, _ones(y)))))
  return _safe_mul(_brcast(g, y), jac)

def _pow_jvp_rhs(g, x, y):
  return mul(_brcast(g, x), mul(log(_replace_zero(x)), pow(x, y)))

ad.defjvp(pow_p, _pow_jvp_lhs, _pow_jvp_rhs)
_replace_zero = lambda x: select(eq(x, _const(x, 0)), _ones(x), x)

not_p = standard_unop(_int | _bool, 'not')

and_p = standard_binop([_any, _any], 'and')
ad.defjvp_zero(and_p)

or_p = standard_binop([_any, _any], 'or')
ad.defjvp_zero(or_p)

xor_p = standard_binop([_any, _any], 'xor')
ad.defjvp_zero(xor_p)

def _add_transpose(t, x, y):
  # assert x is ad.undefined_primal and y is ad.undefined_primal  # not affine
  return [t, t]

add_p = standard_binop([_num, _num], 'add')
ad.defjvp(add_p, lambda g, x, y: _brcast(g, y), lambda g, x, y: _brcast(g, x))
ad.primitive_transposes[add_p] = _add_transpose


def _sub_transpose(t, x, y):
  assert x is ad.undefined_primal and y is ad.undefined_primal  # not affine
  return [t, neg(t) if t is not ad_util.zero else ad_util.zero]

sub_p = standard_binop([_num, _num], 'sub')
ad.defjvp(sub_p,
          lambda g, x, y: _brcast(g, y),
          lambda g, x, y: _brcast(neg(g), x))
ad.primitive_transposes[sub_p] = _sub_transpose

mul_p = standard_binop([_num, _num], 'mul')
ad.defbilinear_broadcasting(_brcast, mul_p, mul, mul)


def _safe_mul_translation_rule(c, x, y):
  dtype = c.GetShape(x).numpy_dtype()
  zero = c.Constant(onp.array(0, dtype=dtype))
  out_shape = broadcast_shapes(c.GetShape(x).dimensions(),
                               c.GetShape(y).dimensions())
  return c.Select(c.Or(c.Eq(x, zero), c.Eq(y, zero)),
                  c.Broadcast(zero, out_shape),
                  c.Mul(x, y))

safe_mul_p = standard_binop([_num, _num], 'safe_mul',
                            translation_rule=_safe_mul_translation_rule)
ad.defbilinear_broadcasting(_brcast, safe_mul_p, _safe_mul, _safe_mul)


def _div_transpose_rule(cotangent, x, y):
  assert x is ad.undefined_primal and y is not ad.undefined_primal
  res = ad_util.zero if cotangent is ad_util.zero else div(cotangent, y)
  return res, None
div_p = standard_binop([_num, _num], 'div')
ad.defjvp(div_p,
          lambda g, x, y: div(_brcast(g, y), y),
          lambda g, x, y: div(mul(neg(_brcast(g, x)), x), pow(y, _two(y))))
ad.primitive_transposes[div_p] = _div_transpose_rule

rem_p = standard_binop([_num, _num], 'rem')
ad.defjvp(rem_p,
          lambda g, x, y: _brcast(g, y),
          lambda g, x, y: mul(neg(g), floor(div(x, y))))


def _broadcasting_select(c, which, x, y):
  """Wrapper around XLA `Select` that broadcasts its arguments."""
  which_shape, x_shape, y_shape = (
    c.GetShape(t).dimensions() for t in (which, x, y))
  out_shape = broadcast_shapes(which_shape, x_shape, y_shape)
  bcast_dims = lambda shape: tuple(range(len(out_shape) - len(shape),
                                         len(out_shape)))
  which = c.BroadcastInDim(which, out_shape, bcast_dims(which_shape))
  x = c.BroadcastInDim(x, out_shape, bcast_dims(x_shape))
  y = c.BroadcastInDim(y, out_shape, bcast_dims(y_shape))
  return c.Select(which, x, y)


def _minmax_translation_rule(c, x, y, minmax=None, cmp=None):
  dtype = c.GetShape(x).numpy_dtype()
  if onp.issubdtype(dtype, onp.complexfloating):
    comparator = cmp(c)
    rx = c.Real(x)
    ry = c.Real(y)
    return _broadcasting_select(
        c, c.Select(c.Eq(rx, ry), comparator(c.Imag(x), c.Imag(y)),
                    comparator(rx, ry)),
        x, y)
  return minmax(c)(x, y)

max_p = standard_binop([_any, _any], 'max', translation_rule=partial(
    _minmax_translation_rule, minmax=lambda c: c.Max, cmp=lambda c: c.Gt))
ad.defjvp2(max_p,
           lambda g, ans, x, y: mul(_brcast(g, y), _balanced_eq(x, ans, y)),
           lambda g, ans, x, y: mul(_brcast(g, x), _balanced_eq(y, ans, x)))

min_p = standard_binop([_any, _any], 'min', translation_rule=partial(
    _minmax_translation_rule, minmax=lambda c: c.Min, cmp=lambda c: c.Lt))
ad.defjvp2(min_p,
           lambda g, ans, x, y: mul(_brcast(g, y), _balanced_eq(x, ans, y)),
           lambda g, ans, x, y: mul(_brcast(g, x), _balanced_eq(y, ans, x)))


shift_left_p = standard_binop([_int, _int], 'shift_left')
ad.defjvp_zero(shift_left_p)

shift_right_arithmetic_p = standard_binop([_int, _int], 'shift_right_arithmetic')
ad.defjvp_zero(shift_right_arithmetic_p)

shift_right_logical_p = standard_binop([_int, _int], 'shift_right_logical')
ad.defjvp_zero(shift_right_logical_p)

eq_p = binop(_fixed_dtype(onp.bool_), [_any, _any], 'eq')
ad.defjvp_zero(eq_p)

ne_p = binop(_fixed_dtype(onp.bool_), [_any, _any], 'ne')
ad.defjvp_zero(ne_p)

ge_p = binop(_fixed_dtype(onp.bool_), [_any, _any], 'ge')
ad.defjvp_zero(ge_p)

gt_p = binop(_fixed_dtype(onp.bool_), [_any, _any], 'gt')
ad.defjvp_zero(gt_p)

le_p = binop(_fixed_dtype(onp.bool_), [_any, _any], 'le')
ad.defjvp_zero(le_p)

lt_p = binop(_fixed_dtype(onp.bool_), [_any, _any], 'lt')
ad.defjvp_zero(lt_p)


def _convert_element_type_shape_rule(operand, new_dtype, old_dtype):
  return operand.shape

def _convert_element_type_dtype_rule(operand, new_dtype, old_dtype):
  return new_dtype

def _convert_element_type_translation_rule(c, operand, new_dtype, old_dtype):
  new_etype = xla_client.dtype_to_etype(new_dtype)
  return c.ConvertElementType(operand, new_element_type=new_etype)

convert_element_type_p = standard_primitive(
    _convert_element_type_shape_rule, _convert_element_type_dtype_rule,
    'convert_element_type', _convert_element_type_translation_rule)
ad.deflinear(
    convert_element_type_p,
    lambda t, new_dtype, old_dtype: [convert_element_type(t, old_dtype)])
batching.defvectorized(convert_element_type_p)


def _bitcast_convert_type_shape_rule(operand, new_dtype):
  return operand.shape

def _bitcast_convert_type_dtype_rule(operand, new_dtype):
  return new_dtype

def _bitcast_convert_type_translation_rule(c, operand, new_dtype):
  new_etype = xla_bridge.dtype_to_etype(new_dtype)
  return c.BitcastConvertType(operand, new_element_type=new_etype)

bitcast_convert_type_p = standard_primitive(
    _bitcast_convert_type_shape_rule, _bitcast_convert_type_dtype_rule,
    'bitcast_convert_type', _bitcast_convert_type_translation_rule)
ad.defjvp_zero(bitcast_convert_type_p)
batching.defvectorized(bitcast_convert_type_p)


def _conv_general_dilated_shape_rule(
    lhs, rhs, window_strides, padding, lhs_dilation, rhs_dilation,
    dimension_numbers, feature_group_count, **unused_kwargs):
  assert type(dimension_numbers) is ConvDimensionNumbers
  if not feature_group_count > 0:
    msg = ("conv_general_dilated feature_group_count "
           "must be a positive integer, got {}.")
    raise ValueError(msg.format(feature_group_count))
  lhs_feature_count = lhs.shape[dimension_numbers.lhs_spec[1]]
  quot, rem = divmod(lhs_feature_count, feature_group_count)
  if rem:
    msg = ("conv_general_dilated feature_group_count must divide lhs feature "
           "dimension size, but {} does not divide {}.")
    raise ValueError(msg.format(feature_group_count, lhs_feature_count))
  if quot != rhs.shape[dimension_numbers.rhs_spec[1]]:
    msg = ("conv_general_dilated lhs feature dimension size divided by "
           "feature_group_count must equal the rhs input feature dimension "
           "size, but {} // {} != {}.")
    raise ValueError(msg.format(lhs_feature_count, feature_group_count,
                                rhs.shape[dimension_numbers.rhs_spec[1]]))
  if rhs.shape[dimension_numbers.rhs_spec[0]] % feature_group_count:
    msg = ("conv_general_dilated rhs output feature dimension size must be a "
           "multiple of feature_group_count, but {} is not a multiple of {}.")
    raise ValueError(msg.format(rhs.shape[dimension_numbers.rhs_spec[0]],
                                feature_group_count))
  lhs_perm, rhs_perm, out_perm = dimension_numbers
  lhs_trans = _dilate_shape(onp.take(lhs.shape, lhs_perm), lhs_dilation)
  rhs_trans = _dilate_shape(onp.take(rhs.shape, rhs_perm), rhs_dilation)
  out_trans = conv_shape_tuple(lhs_trans, rhs_trans, window_strides, padding)
  return tuple(onp.take(out_trans, onp.argsort(out_perm)))

def _conv_general_dilated_dtype_rule(
    lhs, rhs, window_strides, padding, lhs_dilation, rhs_dilation,
    dimension_numbers, **unused_kwargs):
  return binop_dtype_rule(_input_dtype, [_float, _float],
                          'conv_general_dilated', lhs, rhs)

_conv_spec_transpose = lambda spec: (spec[1], spec[0]) + spec[2:]
_conv_sdims = lambda spec: spec[2:]

def _conv_general_dilated_transpose_lhs(
    g, rhs, window_strides, padding, lhs_dilation, rhs_dilation,
    dimension_numbers, feature_group_count,
    lhs_shape, rhs_shape, precision):
  assert type(dimension_numbers) is ConvDimensionNumbers
  lhs_sdims, rhs_sdims, out_sdims = map(_conv_sdims, dimension_numbers)
  lhs_spec, rhs_spec, out_spec = dimension_numbers
  t_rhs_spec = _conv_spec_transpose(rhs_spec)
  if feature_group_count > 1:
    # in addition to switching the dims in the spec, need to move the feature
    # group axis into the transposed rhs's output feature dim
    rhs = _reshape_axis_out_of(rhs_spec[0], feature_group_count, rhs)
    rhs = _reshape_axis_into(rhs_spec[0], rhs_spec[1], rhs)
  trans_dimension_numbers = ConvDimensionNumbers(out_spec, t_rhs_spec, lhs_spec)
  padding = _conv_general_vjp_lhs_padding(
      onp.take(lhs_shape, lhs_sdims), onp.take(rhs_shape, rhs_sdims),
      window_strides, onp.take(g.shape, out_sdims), padding, lhs_dilation,
      rhs_dilation)
  revd_weights = rev(rhs, rhs_sdims)
  return conv_general_dilated(
      g, revd_weights, window_strides=lhs_dilation, padding=padding,
      lhs_dilation=window_strides, rhs_dilation=rhs_dilation,
      dimension_numbers=trans_dimension_numbers,
      feature_group_count=feature_group_count, precision=precision)

def _conv_general_dilated_transpose_rhs(
    g, lhs, window_strides, padding, lhs_dilation, rhs_dilation,
    dimension_numbers, feature_group_count,
    lhs_shape, rhs_shape, precision):
  assert type(dimension_numbers) is ConvDimensionNumbers

  lhs_sdims, rhs_sdims, out_sdims = map(_conv_sdims, dimension_numbers)
  lhs_trans, rhs_trans, out_trans = map(_conv_spec_transpose, dimension_numbers)
  if feature_group_count > 1:
    lhs = _reshape_axis_out_of(lhs_trans[0], feature_group_count, lhs)
    lhs = _reshape_axis_into(lhs_trans[0], lhs_trans[1], lhs)
  trans_dimension_numbers = ConvDimensionNumbers(lhs_trans, out_trans, rhs_trans)
  padding = _conv_general_vjp_rhs_padding(
      onp.take(lhs_shape, lhs_sdims), onp.take(rhs_shape, rhs_sdims),
      window_strides, onp.take(g.shape, out_sdims), padding, lhs_dilation,
      rhs_dilation)
  return conv_general_dilated(
      lhs, g, window_strides=rhs_dilation, padding=padding,
      lhs_dilation=lhs_dilation, rhs_dilation=window_strides,
      dimension_numbers=trans_dimension_numbers,
      feature_group_count=feature_group_count, precision=precision)

def _conv_general_dilated_translation_rule(
    c, lhs, rhs, window_strides, padding, lhs_dilation, rhs_dilation,
    dimension_numbers, feature_group_count, precision, **unused_kwargs):
  assert type(dimension_numbers) is ConvDimensionNumbers
  dimension_numbers = _conv_general_proto(dimension_numbers)
  return c.ConvGeneralDilated(lhs, rhs, window_strides, padding, lhs_dilation,
                              rhs_dilation, dimension_numbers,
                              feature_group_count,
                              precision_config=_precision_config(precision))

def _conv_general_dilated_batch_rule(
    batched_args, batch_dims, window_strides, padding,
    lhs_dilation, rhs_dilation, dimension_numbers,
    feature_group_count, precision, **unused_kwargs):
  lhs, rhs = batched_args
  lhs_bdim, rhs_bdim = batch_dims
  lhs_spec, rhs_spec, out_spec = dimension_numbers

  if lhs_bdim is not None and rhs_bdim is not None:
    assert lhs.shape[lhs_bdim] == rhs.shape[rhs_bdim]
    new_lhs = _reshape_axis_into(lhs_bdim, lhs_spec[1], lhs)
    new_rhs = _reshape_axis_into(rhs_bdim, rhs_spec[0], rhs)
    out = conv_general_dilated(
      new_lhs, new_rhs, window_strides, padding, lhs_dilation, rhs_dilation,
      dimension_numbers,
      feature_group_count=lhs.shape[lhs_bdim] * feature_group_count,
      precision=precision)
    out = _reshape_axis_out_of(out_spec[1], lhs.shape[lhs_bdim], out)
    return out, out_spec[1]

  elif lhs_bdim is not None:
    new_lhs = _reshape_axis_into(lhs_bdim, lhs_spec[0], lhs)
    out = conv_general_dilated(new_lhs, rhs, window_strides, padding,
                               lhs_dilation, rhs_dilation, dimension_numbers,
                               feature_group_count, precision=precision)
    out = _reshape_axis_out_of(out_spec[0], lhs.shape[lhs_bdim], out)
    return out, out_spec[0]

  elif rhs_bdim is not None:
    if feature_group_count == 1:
      new_rhs = _reshape_axis_into(rhs_bdim, rhs_spec[0], rhs)
      out = conv_general_dilated(lhs, new_rhs, window_strides, padding,
                                lhs_dilation, rhs_dilation, dimension_numbers,
                                feature_group_count, precision=precision)
      out = _reshape_axis_out_of(out_spec[1], rhs.shape[rhs_bdim], out)
      return out, out_spec[1]
    else:
      # feature_group needs to be outermost, so we need to factor it out of the
      # rhs output feature dim, then factor the batch dim into the remaining rhs
      # output feature dim, then put feature_group back in. we do something
      # similar on the output. an alternative which would require more FLOPs but
      # fewer reshapes would be to broadcast lhs.
      new_rhs = _reshape_axis_out_of(rhs_spec[0] + int(rhs_bdim <= rhs_spec[0]),
                                     feature_group_count, rhs)
      new_rhs = _reshape_axis_into(rhs_bdim + int(rhs_spec[0] < rhs_bdim),
                                   rhs_spec[0] + 1,
                                   new_rhs)
      new_rhs = _reshape_axis_into(rhs_spec[0], rhs_spec[0], new_rhs)
      out = conv_general_dilated(lhs, new_rhs, window_strides, padding,
                                lhs_dilation, rhs_dilation, dimension_numbers,
                                feature_group_count, precision=precision)
      out = _reshape_axis_out_of(out_spec[1], feature_group_count, out)
      out = _reshape_axis_out_of(out_spec[1] + 1, rhs.shape[rhs_bdim], out)
      out = _reshape_axis_into(out_spec[1], out_spec[1] + 1, out)
      return out, out_spec[1]

conv_general_dilated_p = standard_primitive(
    _conv_general_dilated_shape_rule, _conv_general_dilated_dtype_rule,
    'conv_general_dilated', _conv_general_dilated_translation_rule)
ad.defbilinear(conv_general_dilated_p,
               _conv_general_dilated_transpose_lhs,
               _conv_general_dilated_transpose_rhs)
batching.primitive_batchers[conv_general_dilated_p] = \
    _conv_general_dilated_batch_rule


def _reshape_axis_into(src, dst, x):
  perm = [i for i in range(x.ndim) if i != src]
  perm.insert(dst, src)
  new_shape = list(onp.delete(x.shape, src))
  new_shape[dst] *= x.shape[src]
  return reshape(x, new_shape, perm)

def _reshape_axis_out_of(src, size1, x):
  shape = list(x.shape)
  size2, ragged = divmod(shape[src], size1)
  assert not ragged
  shape[src:src+1] = [size1, size2]
  return reshape(x, shape)


def _dot_shape_rule(lhs, rhs, precision):
  if lhs.ndim == 0 or rhs.ndim == 0:
    msg = "Dot only supports rank 1 or above, got shapes {} and {}."
    raise TypeError(msg.format(lhs.shape, rhs.shape))
  if lhs.ndim > 2 or rhs.ndim > 2:
    msg = "Dot only supports rank 2 or less, got shapes {} and {}."
    raise TypeError(msg.format(lhs.shape, rhs.shape))

  def require(shape_cond):
    if not shape_cond:
      msg = "Incompatible shapes for dot: got {} and {}."
      raise TypeError(msg.format(lhs.shape, rhs.shape))

  if lhs.ndim == rhs.ndim == 1:
    require(lhs.shape == rhs.shape)
    return ()
  elif lhs.ndim == rhs.ndim == 2:
    require(lhs.shape[1] == rhs.shape[0])
    return (lhs.shape[0], rhs.shape[1])
  elif rhs.ndim == 1:
    require(lhs.shape[-1] == rhs.shape[0])
    return lhs.shape[:-1]
  else:
    require(lhs.shape[-1] == rhs.shape[-2])
    return lhs.shape[:-1] + rhs.shape[:-2] + rhs.shape[-1:]

def _dot_transpose_lhs(t, rhs, precision):
  if onp.ndim(t) == onp.ndim(rhs) == 2:
    return dot(t, transpose(rhs, (1, 0)), precision=precision)
  elif onp.ndim(t) == 1 and onp.ndim(rhs) == 2:
    return dot(rhs, t, precision=precision)
  elif onp.ndim(t) == onp.ndim(rhs) == 1:
    return _outer(t, rhs)
  elif onp.ndim(t) == 0 or onp.ndim(rhs) == 0:
    return mul(t, rhs)
  else:
    raise TypeError

def _dot_transpose_rhs(t, lhs, precision):
  if onp.ndim(lhs) == onp.ndim(t) == 2:
    return dot(transpose(lhs, (1, 0)), t)
  elif onp.ndim(lhs) == 2 and onp.ndim(t) == 1:
    return dot(t, lhs, precision=precision)
  elif onp.ndim(t) == onp.ndim(lhs) == 1:
    return _outer(lhs, t)
  elif onp.ndim(t) == 0 or onp.ndim(lhs) == 0:
    return mul(t, lhs)
  else:
    raise TypeError

def _outer(x, y):
  assert onp.ndim(x) == onp.ndim(y) == 1
  return mul(reshape(x, (x.shape[0], 1)), reshape(y, (1, y.shape[0])))

def _dot_batch_rule(batched_args, batch_dims, precision=None):
  lhs, rhs = batched_args
  lbd, rbd = batch_dims
  T = lambda x: transpose(x, onp.arange(onp.ndim(x))[::-1])

  # in some cases, we can call dot instead of dot_general
  if max(onp.ndim(lhs), onp.ndim(rhs)) <= 2:
    if rbd is None:
      assert lbd in (0, 1)
      if lbd == 0:
        return dot(lhs, rhs, precision=precision), 0
      else:
        return dot(T(rhs), lhs, precision=precision), onp.ndim(rhs) - 1

    if lbd is None:
      assert rbd in (0, 1)
      if rbd == onp.ndim(rhs) - 1:
        return dot(lhs, rhs, precision=precision), onp.ndim(lhs) - 1
      else:
        return dot(rhs, T(lhs), precision=precision), 0

    assert lbd is not None and rbd is not None
    assert lhs.ndim == rhs.ndim == 2  # dot only supports rank 1 and above
    lhs = batching.moveaxis(lhs, lbd, 0)
    rhs = batching.moveaxis(rhs, rbd, 0)
    out = dot_general(lhs, rhs, [((1,), (1,)), ((0,), (0,))],
                      precision=precision)
    return out, 0

  if lbd is None:
    assert rbd is not None
    lhs = broadcast(lhs, (rhs.shape[rbd],))
  else:
    lhs = batching.moveaxis(lhs, lbd, 0)
  lhs_batch = (0,)
  lhs_contracting = (onp.ndim(lhs) - 1,)

  if rbd is None:
    assert lbd is not None
    rhs = broadcast(rhs, (lhs.shape[0],))
  else:
    rhs = batching.moveaxis(rhs, rbd, 0)
  rhs_batch = (0,)
  rhs_contracting = (onp.arange(1, onp.ndim(rhs))[-2:][0],)

  dim_nums = [(lhs_contracting, rhs_contracting), (lhs_batch, rhs_batch)]
  return dot_general(lhs, rhs, dim_nums, precision=precision), 0

def _precision_config(precision):
  if precision is not None:
    config = xla_client.PrecisionConfig()
    config.operand_precision.extend((precision, precision))
    return config
  return None

def _dot_translation_rule(c, lhs, rhs, precision):
  return c.Dot(lhs, rhs, precision_config=_precision_config(precision))

_dot_dtype_rule = partial(binop_dtype_rule, _input_dtype, [_num, _num], 'dot')
dot_p = standard_primitive(_dot_shape_rule, _dot_dtype_rule, 'dot',
                           _dot_translation_rule)
ad.defbilinear(dot_p, _dot_transpose_lhs, _dot_transpose_rhs)
batching.primitive_batchers[dot_p] = _dot_batch_rule


def _dot_general_shape_rule(lhs, rhs, dimension_numbers, precision):
  (lhs_contracting, rhs_contracting), (lhs_batch, rhs_batch) = dimension_numbers
  if len(lhs_batch) != len(rhs_batch):
    msg = ("dot_general requires equal numbers of lhs_batch and rhs_batch "
           "dimensions, got lhs_batch {} and rhs_batch {}.")
    raise TypeError(msg.format(lhs_batch, rhs_batch))
  if not onp.all(onp.equal(lhs_batch, rhs_batch)):
    msg = ("dot_general requires same lhs and rhs batch dimension numbers, "
           "got {} and {}.")
    raise TypeError(msg.format(lhs_batch, rhs_batch))
  lhs_batch_shape = onp.take(lhs.shape, lhs_batch)
  rhs_batch_shape = onp.take(rhs.shape, rhs_batch)
  if not onp.all(onp.equal(lhs_batch_shape, rhs_batch_shape)):
    msg = ("dot_general requires lhs batch dimensions and rhs batch dimensions "
           "to have the same shape, got {} and {}.")
    raise TypeError(msg.format(lhs_batch_shape, rhs_batch_shape))
  if tuple(sorted(lhs_batch)) != tuple(range(len(lhs_batch))):
    msg = ("dot_general requires lhs batch dimensions to precede contracting "
           "and non-contracting dimensions, got lhs_batch {}.")
    raise TypeError(msg.format(lhs_batch))
  if tuple(sorted(rhs_batch)) != tuple(range(len(rhs_batch))):
    msg = ("dot_general requires rhs batch dimensions to precede contracting "
           "and non-contracting dimensions, got rhs_batch {}.")
    raise TypeError(msg.format(rhs_batch))
  lhs_contracting_shape = onp.take(lhs.shape, lhs_contracting)
  rhs_contracting_shape = onp.take(rhs.shape, rhs_contracting)
  if not onp.all(onp.equal(lhs_contracting_shape, rhs_contracting_shape)):
    msg = ("dot_general requires contracting dimensions to have the same "
           "shape, got {} and {}.")
    raise TypeError(msg.format(lhs_contracting_shape, rhs_contracting_shape))

  batch_shape = tuple(onp.take(lhs.shape, lhs_batch))
  lhs_contract_or_batch = tuple(lhs_contracting) + tuple(lhs_batch)
  lhs_tensored_shape = tuple(onp.delete(lhs.shape, lhs_contract_or_batch))
  rhs_contract_or_batch = tuple(rhs_contracting) + tuple(rhs_batch)
  rhs_tensored_shape = tuple(onp.delete(rhs.shape, rhs_contract_or_batch))
  return batch_shape + lhs_tensored_shape + rhs_tensored_shape


def _dot_general_dtype_rule(lhs, rhs, dimension_numbers, precision):
  return binop_dtype_rule(_input_dtype, [_num, _num], 'dot_general', lhs, rhs)


def _dot_general_transpose_lhs(g, y, dimension_numbers, precision,
                               swap_ans=False):
  (x_contract, y_contract), (x_batch, y_batch) = dimension_numbers
  x_ndim = g.ndim - y.ndim + len(x_batch) + 2 * len(x_contract)
  x_kept = remaining(range(x_ndim), x_contract, x_batch)
  y_kept = remaining(range(y.ndim), y_contract, y_batch)
  if swap_ans:
    ans_batch, ans_y, _ = ranges_like(x_batch, y_kept, x_kept)
  else:
    ans_batch, _, ans_y = ranges_like(x_batch, x_kept, y_kept)
  dims = ((ans_y, y_kept), (ans_batch, y_batch))
  x_contract_sorted_by_y = list(onp.take(x_contract, onp.argsort(y_contract)))
  out_axes = onp.argsort(list(x_batch) + x_kept + x_contract_sorted_by_y)
  return transpose(dot_general(g, y, dims), tuple(out_axes))

def _dot_general_transpose_rhs(g, x, dimension_numbers, precision):
  (x_contract, y_contract), (x_batch, y_batch) = dimension_numbers
  swapped_dimension_numbers = ((y_contract, x_contract), (y_batch, x_batch))
  return _dot_general_transpose_lhs(g, x, swapped_dimension_numbers,
                                    precision, swap_ans=True)


def _dot_general_batch_rule(batched_args, batch_dims, dimension_numbers,
                            precision):
  (lhs_contract, rhs_contract), (lhs_batch, rhs_batch) = dimension_numbers
  lhs, rhs = batched_args
  lbd, rbd = batch_dims
  assert lbd is not None or rbd is not None

  if lbd is not None:
    if lbd != 0:
      lhs = batching.moveaxis(lhs, lbd, 0)
      lbd = 0
  else:
    assert rbd is not None
    lhs = broadcast(lhs, (rhs.shape[rbd],))
  lhs_contract = tuple(onp.add(1, lhs_contract))
  lhs_batch = (0,) + tuple(onp.add(1, lhs_batch))

  if rbd is not None:
    if rbd != 0:
      rhs = batching.moveaxis(rhs, rbd, 0)
      rbd = 0
  else:
    assert lbd is not None
    rhs = broadcast(rhs, (lhs.shape[lbd],))
  rhs_contract = tuple(onp.add(1, rhs_contract))
  rhs_batch = (0,) + tuple(onp.add(1, rhs_batch))

  new_dimension_numbers = [(lhs_contract, rhs_contract), (lhs_batch, rhs_batch)]
  batched_out = dot_general(lhs, rhs, new_dimension_numbers,
                            precision=precision)
  return batched_out, 0

def _dot_general_translation_rule(c, lhs, rhs, dimension_numbers, precision):
  return c.DotGeneral(lhs, rhs, dimension_numbers,
                      precision_config=_precision_config(precision))

dot_general_p = standard_primitive(_dot_general_shape_rule,
                                   _dot_general_dtype_rule, 'dot_general',
                                   _dot_general_translation_rule)
ad.defbilinear(dot_general_p,
               _dot_general_transpose_lhs, _dot_general_transpose_rhs)
batching.primitive_batchers[dot_general_p] = _dot_general_batch_rule


def _broadcast_shape_rule(operand, sizes):
  _check_shapelike('broadcast', 'sizes', sizes)
  return tuple(sizes) + operand.shape

def _broadcast_batch_rule(batched_args, batch_dims, sizes):
  operand, = batched_args
  bdim, = batch_dims
  new_bdim = None if bdim is None else bdim + len(sizes)
  return broadcast(operand, sizes), new_bdim

broadcast_p = standard_primitive(
    _broadcast_shape_rule, _input_dtype, 'broadcast')
ad.deflinear(broadcast_p, lambda t, sizes: [_reduce_sum(t, range(len(sizes)))])
batching.primitive_batchers[broadcast_p] = _broadcast_batch_rule


def _broadcast_in_dim_shape_rule(operand, shape, broadcast_dimensions):
  _check_shapelike('broadcast_in_dim', 'shape', shape)
  _check_shapelike('broadcast_in_dim', 'broadcast_dimensions',
                   broadcast_dimensions)
  if operand.ndim != len(broadcast_dimensions):
    msg = ('broadcast_in_dim broadcast_dimensions must have length equal to '
           'operand ndim, got broadcast_dimensions {} for operand ndim {}.')
    raise TypeError(msg.format(broadcast_dimensions, operand.ndim))
  if not set(broadcast_dimensions).issubset(set(range(len(shape)))):
    msg = ('broadcast_in_dim broadcast_dimensions must be a subset of output '
           'dimensions, got {} for operand ndim {} and shape {}.')
    raise TypeError(msg.format(broadcast_dimensions, operand.ndim, shape))
  return shape

def _broadcast_in_dim_transpose_rule(t, shape, broadcast_dimensions):
  axes = tuple(onp.delete(range(len(shape)), broadcast_dimensions))
  return [_reduce_sum(t, axes)]

def _broadcast_in_dim_batch_rule(batched_args, batch_dims, shape,
                                 broadcast_dimensions):
  operand, = batched_args
  bdim, = batch_dims
  new_operand = batching.moveaxis(operand, bdim, 0)
  new_shape = (operand.shape[bdim],) + shape
  new_broadcast_dimensions = (0,) + tuple(onp.add(1, broadcast_dimensions))
  return broadcast_in_dim(new_operand, new_shape, new_broadcast_dimensions), 0


broadcast_in_dim_p = standard_primitive(
    _broadcast_in_dim_shape_rule, _input_dtype, 'broadcast_in_dim')
ad.deflinear(broadcast_in_dim_p, _broadcast_in_dim_transpose_rule)
batching.primitive_batchers[broadcast_in_dim_p] = _broadcast_in_dim_batch_rule


def _clamp_shape_rule(min, operand, max):
  if min.shape and min.shape != operand.shape:
    m = "clamp requires min.shape == operand.shape or min.shape == (), got {}."
    raise TypeError(m.format(min.shape))
  if max.shape and max.shape != operand.shape:
    m = "clamp requires max.shape == operand.shape or max.shape == (), got {}."
    raise TypeError(m.format(max.shape))
  return operand.shape

_clamp_dtype_rule = partial(binop_dtype_rule, _input_dtype, [_any, _any, _any],
                            'clamp')

clamp_p = standard_primitive(_clamp_shape_rule, _clamp_dtype_rule, 'clamp')
ad.defjvp(clamp_p,
          lambda g, min, operand, max:
          select(bitwise_and(gt(min, operand), lt(min, max)),
                 _brcast(g, operand), _zeros(operand)),
          lambda g, min, operand, max:
          select(bitwise_and(gt(operand, min), lt(operand, max)),
                 g, _zeros(operand)),
          lambda g, min, operand, max:
          select(lt(max, operand), _brcast(g, operand), _zeros(operand)))


def _concatenate_shape_rule(*operands, **kwargs):
  dimension = kwargs.pop('dimension')
  if not operands:
    msg = "concatenate expects at least one operand, got 0."
    raise TypeError(msg)
  if not all(isinstance(operand, UnshapedArray) for operand in operands):
    msg = "All objects to concatenate must be arrays, got {}."
    op = next(op for op in operands if not isinstance(op, UnshapedArray))
    raise TypeError(msg.format(type(op)))
  if len(set(operand.ndim for operand in operands)) != 1:
    msg = "Cannot concatenate arrays with different ranks, got {}."
    raise TypeError(msg.format(", ".join(str(o.ndim) for o in operands)))
  shapes = onp.array([operand.shape for operand in operands])
  if not 0 <= dimension < shapes.shape[1]:
    msg = "concatenate dimension out of bounds: dimension {} for shapes {}."
    raise TypeError(msg.format(dimension, ", ".join(map(str, shapes))))
  if not onp.all(onp.delete(shapes[0] == shapes, dimension, axis=1)):
    msg = ("Cannot concatenate arrays with shapes that differ in dimensions "
           "other than the one being concatenated: dimension {} for shapes {}.")
    raise TypeError(msg.format(dimension, ", ".join(map(str, shapes))))

  concat_size = sum(o.shape[dimension] for o in operands)
  ex_shape = operands[0].shape
  return ex_shape[:dimension] + (concat_size,) + ex_shape[dimension+1:]

def _concatenate_dtype_rule(*operands, **kwargs):
  _check_same_dtypes('concatenate', False, *(o.dtype for o in operands))
  return operands[0].dtype

def _concatenate_translation_rule(c, *operands, **kwargs):
  dimension = kwargs.pop('dimension')
  return c.Concatenate(operands, dimension=dimension)

def _concatenate_transpose_rule(t, *operands, **kwargs):
  dimension = kwargs.pop('dimension')
  operand_shapes = kwargs.pop('operand_shapes')

  if t is ad_util.zero:
    return [ad_util.zero if o is ad.undefined_primal else None for o in operands]
  else:
    limit_points = onp.cumsum([shape[dimension] for shape in operand_shapes])
    starts = onp.zeros((len(operands), t.ndim), dtype=int)
    starts[1:, dimension] = limit_points[:-1]
    limits = onp.tile(t.shape, (len(operands), 1))
    limits[:, dimension] = limit_points

    return [slice(t, start, limit) if o is ad.undefined_primal else None
            for o, start, limit in zip(operands, starts, limits)]

def _concatenate_batch_rule(batched_args, batch_dims, dimension, operand_shapes):
  size = next(op.shape[bdim] for op, bdim in zip(batched_args, batch_dims)
              if bdim is not None)
  operands = [batching.moveaxis(op, bdim, 0) if bdim is not None
              else broadcast(op, (size,))
              for op, bdim in zip(batched_args, batch_dims)]
  return concatenate(operands, dimension + 1), 0

concatenate_p = standard_primitive(
    _concatenate_shape_rule, _concatenate_dtype_rule, 'concatenate',
    _concatenate_translation_rule)
ad.deflinear(concatenate_p, _concatenate_transpose_rule)
ad.primitive_transposes[concatenate_p] = _concatenate_transpose_rule
batching.primitive_batchers[concatenate_p] = _concatenate_batch_rule


def _pad_shape_rule(operand, padding_value, padding_config):
  if operand.dtype != padding_value.dtype:
    msg = "pad operand and padding_value must be same dtype: got {} and {}."
    raise TypeError(msg.format(operand.dtype, padding_value.dtype))

  lo, hi, interior = zip(*padding_config)
  out_shape = onp.add(onp.add(onp.add(lo, hi), operand.shape),
                      onp.multiply(interior, onp.subtract(operand.shape, 1)))
  return tuple(out_shape)

def _pad_transpose(t, operand, padding_value, padding_config):
  if t is ad_util.zero:
    return [ad_util.zero if operand is ad.undefined_primal else None,
            ad_util.zero if padding_value is ad.undefined_primal else None]

  lo, hi, interior = zip(*padding_config)
  total = lambda x: _reduce_sum(x, list(range(t.ndim)))

  def t_op():
    unpad_config = zip(onp.negative(lo), onp.negative(hi), onp.zeros_like(interior))
    unpadded = pad(t, onp.array(0., t.dtype), unpad_config)
    return slice(unpadded, onp.zeros_like(lo), unpadded.shape, onp.add(interior, 1))

  t_operand = t_op() if operand is ad.undefined_primal else None
  t_padv = sub(total(t), total(t_operand)) if padding_value is ad.undefined_primal else None

  return [t_operand, t_padv]

def _pad_batch_rule(batched_args, batch_dims, padding_config):
  operand, padding_value = batched_args
  operand_bdim, padding_value_bdim = batch_dims
  if padding_value_bdim is None:
    assert operand_bdim is not None
    padding_config = list(padding_config)
    padding_config.insert(operand_bdim, (0, 0, 0))
    return pad(operand, padding_value, padding_config), operand_bdim
  else:
    raise NotImplementedError  # loop and stack

pad_p = standard_primitive(_pad_shape_rule, _input_dtype, 'pad')
ad.deflinear(pad_p, _pad_transpose)
ad.primitive_transposes[pad_p] = _pad_transpose
batching.primitive_batchers[pad_p] = _pad_batch_rule


# We have a nonstandard reshape impl so that we can be lazy about data movement
# for specific types, particularly ShardedDeviceArrays / ChunkedDeviceArrays
def _reshape_impl(operand, new_sizes, dimensions, old_sizes):
  if (type(operand) is pxla.ShardedDeviceArray and dimensions is None
      and _is_axis_merge(old_sizes, new_sizes)):
    aval = ShapedArray(new_sizes, operand.dtype)
    return pxla.ChunkedDeviceArray(old_sizes[0], aval, operand.device_buffers)
  elif (type(operand) is pxla.ChunkedDeviceArray and dimensions is None
        and _is_axis_split(old_sizes, new_sizes)
        and operand.axis_size == new_sizes[0]):
    aval = ShapedArray(new_sizes, operand.dtype)
    return pxla.ShardedDeviceArray(aval, operand.device_buffers)
  else:
    return xla.apply_primitive(reshape_p, operand, new_sizes=new_sizes,
                               dimensions=dimensions, old_sizes=old_sizes)

def _is_axis_merge(s1, s2):
  return s1[2:] == s2[1:] and s1[0] * s1[1] == s2[0]

def _is_axis_split(s1, s2):
  return _is_axis_merge(s2, s1)

def _reshape_shape_rule(operand, new_sizes, dimensions, **unused_kwargs):
  if not onp.all(onp.greater_equal(new_sizes, 0)):
    msg = 'reshape new_sizes must all be positive, got {}.'
    raise TypeError(msg.format(new_sizes))
  if prod(onp.shape(operand)) != prod(new_sizes):
    msg = 'reshape total size must be unchanged, got new_sizes {} for shape {}.'
    raise TypeError(msg.format(new_sizes, onp.shape(operand)))
  if dimensions is not None:
    if set(dimensions) != set(range(onp.ndim(operand))):
      msg = ('reshape dimensions must be a permutation of operand dimensions, '
             'got dimensions {} for shape {}.')
      raise TypeError(msg.format(dimensions, onp.shape(operand)))
  return tuple(new_sizes)

def _reshape_dtype_rule(operand, new_sizes, dimensions, **unused_kwargs):
  return operand.dtype

def _reshape_translation_rule(c, operand, new_sizes, dimensions, old_sizes):
  del old_sizes  # Unused.
  return c.Reshape(operand, new_sizes=new_sizes, dimensions=dimensions)

def _reshape_transpose_rule(t, new_sizes, dimensions, old_sizes):
  if dimensions is None:
    return [reshape(t, old_sizes)]
  else:
    return [transpose(reshape(t, onp.take(old_sizes, dimensions)),
                      onp.argsort(dimensions))]

def _reshape_batch_rule(batched_args, batch_dims, new_sizes, dimensions, **unused):
  operand, = batched_args
  bdim, = batch_dims
  operand = batching.moveaxis(operand, bdim, 0)
  if dimensions is not None:
    raise NotImplementedError  # TODO(mattjj): handle reshape w/ dimensions
    dimensions = (0,) + tuple(onp.add(1, dimensions))
  return reshape(operand, operand.shape[:1] + new_sizes, dimensions), 0

reshape_p = standard_primitive(_reshape_shape_rule, _reshape_dtype_rule,
                               'reshape', _reshape_translation_rule)
reshape_p.def_impl(_reshape_impl)
ad.deflinear(reshape_p, _reshape_transpose_rule)
batching.primitive_batchers[reshape_p] = _reshape_batch_rule


def _rev_shape_rule(operand, dimensions):
  _check_shapelike('rev', 'dimensions', dimensions)
  if len(set(dimensions)) != len(dimensions):
    msg = 'rev dimensions must be unique, got {}.'
    raise TypeError(msg.format(dimensions))
  if not _max(dimensions) < operand.ndim:
    msg = ('rev dimensions must all be less than operand ndim, got dimensions '
           '{} for operand ndim {}.')
    raise TypeError(msg.format(dimensions, operand.ndim))
  return operand.shape

def _rev_batch_rule(batched_args, batch_dims, dimensions):
  operand, = batched_args
  bdim, = batch_dims
  new_dimensions = [i + 1 if i >= bdim else i for i in dimensions]
  return rev(operand, new_dimensions), bdim

rev_p = standard_primitive(_rev_shape_rule, _input_dtype, 'rev')
ad.deflinear(rev_p, lambda t, dimensions: [rev(t, dimensions)])
batching.primitive_batchers[rev_p] = _rev_batch_rule


def _transpose_shape_rule(operand, permutation):
  if not isinstance(permutation, (tuple, list, onp.ndarray)):
    msg = "transpose permutation must be a tuple/list/ndarray, got {}."
    raise TypeError(msg.format(type(permutation)))
  if tuple(sorted(permutation)) != tuple(range(operand.ndim)):
    msg = ("transpose permutation isn't a permutation of operand dimensions, "
           "got permutation {} for operand shape {}.")
    raise TypeError(msg.format(permutation, operand.shape))
  return tuple(onp.take(operand.shape, permutation))

def _transpose_batch_rule(batched_args, batch_dims, permutation):
  operand, = batched_args
  bdim, = batch_dims
  perm = (bdim,) + tuple(i if i < bdim else i+1 for i in permutation)
  return transpose(operand, perm), 0

transpose_p = standard_primitive(_transpose_shape_rule, _input_dtype,
                                 'transpose')
ad.deflinear(transpose_p,
             lambda t, permutation: [transpose(t, onp.argsort(permutation))])
batching.primitive_batchers[transpose_p] = _transpose_batch_rule


def _select_shape_rule(pred, on_true, on_false):
  if on_true.shape != on_false.shape:
    msg = "select on_true and on_false must have the same shape, got {} and {}."
    raise TypeError(msg.format(on_true.shape, on_false.shape))
  if pred.shape and pred.shape != on_true.shape:
    msg = ("select pred must be scalar or have the same shape as on_true and "
           "on_false, got pred shape {} for on_true and on_false of shape {}.")
    raise TypeError(msg.format(pred.shape, on_true.shape))
  return on_true.shape

def _select_dtype_rule(pred, on_true, on_false):
  _check_same_dtypes("select", False, on_true.dtype, on_false.dtype)
  if not onp.issubdtype(pred.dtype, onp.bool_):
    msg = "select pred must be boolean type, got {}."
    raise TypeError(msg.format(pred.dtype))
  return on_true.dtype

def _select_transpose_rule(t, pred, on_true, on_false):
  assert pred is not ad.undefined_primal
  if t is ad_util.zero:
    return [None,
            ad_util.zero if on_true is ad.undefined_primal else None,
            ad_util.zero if on_false is ad.undefined_primal else None]
  else:
    zeros = full_like(t, 0)
    return [None,
            select(pred, t, zeros) if on_true is ad.undefined_primal else None,
            select(pred, zeros, t) if on_false is ad.undefined_primal else None]

def _select_batch_rule(batched_args, batch_dims, **unused_kwargs):
  pred, on_true, on_false, = batched_args
  pred_bdim, ot_bdim, of_bdim = batch_dims
  size = next(x.shape[i] for x, i in zip(batched_args, batch_dims)
              if i is not None)

  # avoid transposes and some broadcasts in special cases
  if pred_bdim == ot_bdim == of_bdim:
    if onp.shape(pred) == onp.shape(on_true):
      return select(pred, on_true, on_false), pred_bdim
    else:
      # vmapped function had a scalar pred with nonscalar args
      assert onp.ndim(pred) == 1
      pred = broadcast_in_dim(pred, on_true.shape, [pred_bdim])
      return select(pred, on_true, on_false), pred_bdim
  elif onp.ndim(pred) == 0 and ot_bdim is not None and of_bdim is not None:
    if ot_bdim == of_bdim:
      return select(pred, on_true, on_false), ot_bdim
    elif onp.shape(on_true) == onp.shape(on_false):
      on_false = batching.moveaxis(on_false, of_bdim, ot_bdim)
      return select(pred, on_true, on_false), ot_bdim

  pred = batching.bdim_at_front(pred, pred_bdim, size) if onp.shape(pred) else pred
  if not onp.shape(on_true) == onp.shape(on_false) == ():
    on_true = batching.bdim_at_front(on_true, ot_bdim, size)
    on_false = batching.bdim_at_front(on_false, of_bdim, size)
  assert onp.shape(on_true) == onp.shape(on_false)
  if 0 < onp.ndim(pred) < onp.ndim(on_true):
    # vmapped function had a scalar pred with nonscalar args
    assert onp.ndim(pred) == 1
    pred = broadcast_in_dim(pred, on_true.shape, [0])
  if onp.ndim(pred) > onp.ndim(on_true):
    assert onp.ndim(on_true) == 0
    on_true = broadcast(on_true, pred.shape)
    on_false = broadcast(on_false, pred.shape)
  return select(pred, on_true, on_false), 0

select_p = standard_primitive(_select_shape_rule, _select_dtype_rule, 'select')
ad.defjvp(select_p,
          None,
          lambda g, b, x, y: select(b, g, _zeros(g)),
          lambda g, b, x, y: select(b, _zeros(g), g))
ad.primitive_transposes[select_p] = _select_transpose_rule
batching.primitive_batchers[select_p] = _select_batch_rule


def _slice_shape_rule(operand, start_indices, limit_indices, strides,
                      operand_shape):
  _check_shapelike("slice", "start_indices", start_indices)
  _check_shapelike("slice", "limit_indices", limit_indices)
  if operand.ndim != len(start_indices):
    msg = ("slice start_indices must have length equal to the number of "
           "dimensions of the operand, got indices {} for operand shape {}.")
    raise TypeError(msg.format(start_indices, operand.shape))
  if len(start_indices) != len(limit_indices):
    msg = ("slice limit_indices must have the same length as start_indices, "
           "got start_inidices {} and limit_indices {}.")
    raise TypeError(msg.format(start_indices, limit_indices))
  if not onp.all(onp.less_equal(limit_indices, operand.shape)):
    msg = ("slice limit_indices must be less than or equal to operand shape, "
           "got limit_indices {} for operand shape {}.")
    raise TypeError(msg.format(limit_indices, operand.shape))
  if not onp.all(onp.greater_equal(start_indices, 0)):
    msg = ("slice start_indices must be greater than or equal to zero, "
           "got start_indices of {}.")
    raise TypeError(msg.format(start_indices))
  if not onp.all(onp.greater_equal(limit_indices, start_indices)):
    msg = ("slice limit_indices must be greater than or equal to start_indices,"
           " got start_indices {} and limit_indices {}.")
    raise TypeError(msg.format(start_indices, limit_indices))
  if strides is None:
    strides = onp.ones(operand.ndim, onp.int32)
  else:
    _check_shapelike("slice", "strides", strides)
    if len(strides) != operand.ndim:
      msg = ("slice strides must have length equal to the number of dimensions "
             "of the operand, got strides {} for operand shape {}.")
      raise TypeError(msg.format(strides, operand.shape))
    if not onp.all(onp.greater(strides, 0)):
      msg = "slice strides must be positive, got {}"
      raise TypeError(msg.format(strides))

  result_shape = onp.floor_divide(
      onp.add(onp.subtract(limit_indices, start_indices), strides) - 1, strides)
  return tuple(result_shape)

def _slice_translation_rule(c, operand, start_indices, limit_indices, strides,
                            operand_shape):
  return c.Slice(operand, start_indices, limit_indices, strides)

def _slice_transpose_rule(t, start_indices, limit_indices, strides,
                          operand_shape):
  if strides is None or onp.all(onp.equal(strides, 1)):
    pads = zip(start_indices, onp.subtract(operand_shape, limit_indices),
               (0,) * len(start_indices))
  else:
    real_limits = onp.add(onp.add(start_indices, 1),
                          onp.multiply(onp.subtract(t.shape, 1), strides))
    pads = zip(start_indices, onp.subtract(operand_shape, real_limits),
               onp.subtract(strides, 1))
  result = pad(t, _const(t, 0), pads)
  assert result.shape == operand_shape
  return [result]

def _slice_batching_rule(batched_args, batch_dims, start_indices, limit_indices,
                         strides, **unused_kwargs):
  operand, = batched_args
  bdim, = batch_dims

  new_start_indices = list(start_indices)
  new_start_indices.insert(bdim, 0)

  new_limit_indices = list(limit_indices)
  new_limit_indices.insert(bdim, operand.shape[bdim])

  if strides is None:
    new_strides = None
  else:
    new_strides = list(strides)
    new_strides.insert(bdim, 1)

  out = slice(operand, new_start_indices, new_limit_indices, new_strides)
  return out, bdim

slice_p = standard_primitive(_slice_shape_rule, _input_dtype, 'slice',
                             _slice_translation_rule)
ad.deflinear(slice_p, _slice_transpose_rule)
batching.primitive_batchers[slice_p] = _slice_batching_rule


def _dynamic_slice_shape_rule(operand, *start_indices, **kwargs):
  slice_sizes = kwargs["slice_sizes"]
  if operand.ndim != len(start_indices):
    msg = ("dynamic_slice start_indices must have length equal to the number "
           "of dimensions of the operand, got indices {} for operand shape {}.")
    raise TypeError(msg.format(start_indices, operand.shape))
  if len(start_indices) != len(slice_sizes):
    msg = ("dynamic_slice slice_sizes must have the same length as "
           "start_indices, got start_inidices length {} and slice_sizes {}.")
    raise TypeError(msg.format(len(start_indices), slice_sizes))
  if not onp.all(onp.less_equal(slice_sizes, operand.shape)):
    msg = ("slice slice_sizes must be less than or equal to operand shape, "
           "got slice_sizes {} for operand shape {}.")
    raise TypeError(msg.format(slice_sizes, operand.shape))
  if not onp.all(onp.greater_equal(slice_sizes, 0)):
    msg = ("slice slice_sizes must be greater than or equal to zero, "
           "got slice_sizes of {}.")
    raise TypeError(msg.format(slice_sizes))
  return tuple(slice_sizes)

def _dynamic_slice_translation_rule(c, operand, *start_indices, **kwargs):
  slice_sizes = kwargs["slice_sizes"]
  return c.DynamicSlice(operand, start_indices, slice_sizes)

def _dynamic_slice_jvp(primals, tangents, slice_sizes, operand_shape):
  tangent_out = ad_util.zero
  if tangents[0] is not ad_util.zero:
    tangent_out = dynamic_slice(tangents[0], primals[1:], slice_sizes)
  return dynamic_slice(primals[0], primals[1:], slice_sizes), tangent_out

def _dynamic_slice_transpose_rule(t, operand, *start_indices, **kwargs):
  operand_shape = kwargs["operand_shape"]
  assert operand is ad.undefined_primal
  assert all(s is not ad.undefined_primal for s in start_indices)
  zeros = full(operand_shape, tie_in(t, _zero(t)))
  return ([dynamic_update_slice(zeros, t, start_indices)] +
          [None] * len(start_indices))

def _batch_dynamic_slice_indices(indices, bdims):
  size = next((x.shape[i] for x, i in zip(indices, bdims) if i is not None), -1)
  if size < 0:
    return concatenate([reshape(i, [1]) for i in indices], 0), None
  indices = concatenate(
    [broadcast_in_dim(x, (size, 1),
                      broadcast_dimensions=((0,) if i is not None else ()))
     for x, i in zip(indices, bdims)],
    dimension=1)
  return indices, 0

def _dynamic_slice_batching_rule(batched_args, batch_dims, slice_sizes,
                                 operand_shape):
  # A dynamic slice is a special case of gather; we can delegate to the gather
  # batching rule.
  # TODO(phawkins): consider removing dynamic_slice entirely and using gather
  # always.
  dims = tuple(range(len(operand_shape)))
  dnums = GatherDimensionNumbers(offset_dims=dims, collapsed_slice_dims=(),
                                 start_index_map=dims)
  index, index_bdim = _batch_dynamic_slice_indices(batched_args[1:],
                                                   batch_dims[1:])
  return _gather_batching_rule(
    [batched_args[0], index], [batch_dims[0], index_bdim], dnums, slice_sizes,
    operand_shape)


dynamic_slice_p = standard_primitive(
    _dynamic_slice_shape_rule, _input_dtype, 'dynamic_slice',
    _dynamic_slice_translation_rule)
ad.primitive_jvps[dynamic_slice_p] = _dynamic_slice_jvp
ad.primitive_transposes[dynamic_slice_p] = _dynamic_slice_transpose_rule
batching.primitive_batchers[dynamic_slice_p] = _dynamic_slice_batching_rule


def _dynamic_update_slice_shape_rule(operand, update, *start_indices, **kwargs):
  if operand.ndim != update.ndim:
    msg = ("dynamic_update_slice update must have the same rank as operand, "
           "got update shape {} for operand shape {}.")
    raise TypeError(msg.format(update.shape, operand.shape))
  if operand.ndim != len(start_indices):
    msg = ("dynamic_update_slice start_indices must have length equal to the "
           "rank of operand, got indices {} for operand shape {}.")
    raise TypeError(msg.format(start_indices, operand.shape))
  if not onp.all(onp.less_equal(update.shape, operand.shape)):
    msg = ("dynamic_update_slice update shape must be smaller than operand "
           "shape, got update shape {} for operand shape {}.")
    raise TypeError(msg.format(update.shape, operand.shape))
  return operand.shape

def _dynamic_update_slice_dtype_rule(operand, update, *start_indices, **kwargs):
  _check_same_dtypes("dynamic_update_slice", False, operand.dtype, update.dtype)
  return operand.dtype

def _dynamic_update_slice_jvp(primals, tangents, update_shape):
  operand, update = primals[:2]
  start_indices = primals[2:]
  g_operand, g_update = tangents[:2]
  val_out = dynamic_update_slice(operand, update, start_indices)
  if g_operand is ad_util.zero and g_update is ad_util.zero:
    tangent_out = ad_util.zero
  else:
    g_operand = ad.instantiate_zeros(operand, g_operand)
    g_update = ad.instantiate_zeros(update, g_update)
    tangent_out = dynamic_update_slice(g_operand, g_update, start_indices)
  return val_out, tangent_out

def _dynamic_update_slice_transpose_rule(t, operand, update, *start_indices,
                                         **kwargs):
  update_shape = kwargs["update_shape"]
  assert all(x is not ad.undefined_primal for x in start_indices)
  dus = dynamic_update_slice
  ds = dynamic_slice
  zeros = _zeros(t, shape=update_shape)
  operand_t = dus(t, zeros, start_indices) if operand is ad.undefined_primal else None
  update_t = ds(t, start_indices, update_shape) if update is ad.undefined_primal else None
  return [operand_t, update_t] + [None] * len(start_indices)

def _dynamic_update_slice_translation_rule(c, operand, update, *start_indices,
                                           **kwargs):
  return c.DynamicUpdateSlice(operand, update, start_indices)

def _dynamic_update_slice_batching_rule(batched_args, batch_dims, update_shape):
  # A dynamic update slice is a special case of scatter; we can delegate to the
  # scatter batching rule.
  # TODO(phawkins): consider removing dynamic_update_slice entirely and using
  # scatter always.
  operand, update = batched_args[:2]
  operand_bdims, update_bdims = batch_dims[:2]
  dims = tuple(range(len(update_shape)))
  dnums = ScatterDimensionNumbers(update_window_dims=dims,
                                  inserted_window_dims=(),
                                  scatter_dims_to_operand_dims=dims)
  index, index_bdim = _batch_dynamic_slice_indices(batched_args[2:],
                                                   batch_dims[2:])
  return _scatter_batching_rule(
    scatter,
    (operand, index, update), (operand_bdims, index_bdim, update_bdims),
    None, None, dnums, update_shape)


dynamic_update_slice_p = standard_primitive(
    _dynamic_update_slice_shape_rule, _dynamic_update_slice_dtype_rule,
    'dynamic_update_slice', _dynamic_update_slice_translation_rule)
ad.primitive_jvps[dynamic_update_slice_p] = _dynamic_update_slice_jvp
ad.primitive_transposes[dynamic_update_slice_p] = \
    _dynamic_update_slice_transpose_rule
batching.primitive_batchers[dynamic_update_slice_p] = \
    _dynamic_update_slice_batching_rule


class GatherDimensionNumbers(collections.namedtuple(
    "GatherDimensionNumbers",
    ["offset_dims", "collapsed_slice_dims", "start_index_map"])):
  """
  Describes the dimension number arguments to an `XLA's Gather operator
  <https://www.tensorflow.org/xla/operation_semantics#gather>`_. See the XLA
  documentation for more details of what the dimension numbers mean.

  Args:
    offset_dims: the set of dimensions in the `gather` output that offset into
      an array sliced from `operand`. Must be a tuple of integers in ascending
      order, each representing a dimension number of the output.
    collapsed_slice_dims: the set of dimensions `i` in `operand` that have
      `slice_sizes[i] == 1` and that should not have a corresponding dimension
      in the output of the gather. Must be a tuple of integers in ascending
      order.
    start_index_map: for each dimension in `start_indices`, gives the
      corresponding dimension in `operand` that is to be sliced. Must be a
      tuple of integers with size equal to `start_indices.shape[-1]`.

  Unlike XLA's `GatherDimensionNumbers` structure, `index_vector_dim` is
  implicit; there is always an index vector dimension and it must always be the
  last dimension. To gather scalar indices, add a trailing dimension of size 1.
  """

def _gather_dimensions_proto(indices_shape, dimension_numbers):
  assert type(dimension_numbers) is GatherDimensionNumbers
  proto = xla_client.GatherDimensionNumbers()
  proto.offset_dims.extend(dimension_numbers.offset_dims)
  proto.collapsed_slice_dims.extend(dimension_numbers.collapsed_slice_dims)
  proto.start_index_map.extend(dimension_numbers.start_index_map)
  assert indices_shape.rank() > 0
  proto.index_vector_dim = indices_shape.rank() - 1
  return proto

def _gather_dtype_rule(operand, start_indices, **kwargs):
  if not onp.issubdtype(start_indices.dtype, onp.integer):
    raise ValueError("start_indices must have an integer type")
  return xla_bridge.canonicalize_dtype(operand.dtype)

def _gather_shape_rule(operand, start_indices, dimension_numbers, slice_sizes,
                       operand_shape):
  assert operand.shape == operand_shape
  if len(operand_shape) != len(slice_sizes):
    msg = ("slice_sizes must have rank equal to the gather operand; "
          "operand.shape={}, slice_sizes={}".format(operand_shape, slice_sizes))
    raise ValueError(msg)
  result_rank = len(dimension_numbers.offset_dims) + start_indices.ndim - 1
  start_indices_shape = iter(start_indices.shape[:-1])
  slice_sizes = iter(onp.delete(slice_sizes, dimension_numbers.collapsed_slice_dims))
  return tuple(next(slice_sizes) if i in dimension_numbers.offset_dims
               else next(start_indices_shape) for i in range(result_rank))

def _gather_translation_rule(c, operand, start_indices, dimension_numbers,
                             slice_sizes, operand_shape):
  indices_shape = c.GetShape(start_indices)
  return c.Gather(
    operand, start_indices,
    _gather_dimensions_proto(indices_shape, dimension_numbers), slice_sizes)

def _gather_jvp_rule(g, operand, start_indices, dimension_numbers, slice_sizes,
                     operand_shape):
  return gather(g, start_indices, dimension_numbers, slice_sizes)

def _gather_transpose_rule(t, operand, start_indices, dimension_numbers,
                          slice_sizes, operand_shape):
  assert operand is ad.undefined_primal
  if t is ad_util.zero:
    return [ad_util.zero, ad_util.zero]
  zeros = full(operand_shape, tie_in(t, _zero(t)))
  scatter_dnums = ScatterDimensionNumbers(
    update_window_dims=dimension_numbers.offset_dims,
    inserted_window_dims=dimension_numbers.collapsed_slice_dims,
    scatter_dims_to_operand_dims=dimension_numbers.start_index_map)
  return [scatter_add(zeros, start_indices, t, scatter_dnums), ad_util.zero]

def _gather_batching_rule(batched_args, batch_dims, dimension_numbers,
                          slice_sizes, operand_shape):
  operand, start_indices = batched_args
  operand_bdim, start_indices_bdim = batch_dims

  if operand_bdim is not None and start_indices_bdim is None:
    operand = batching.moveaxis(operand, operand_bdim, 0)
    slice_sizes = (operand.shape[0],) + slice_sizes
    offset_dims = (0,) + tuple(onp.add(1, dimension_numbers.offset_dims))
    collapsed_slice_dims = tuple(onp.add(1, dimension_numbers.collapsed_slice_dims))
    start_index_map = tuple(onp.add(1, dimension_numbers.start_index_map))
    dnums = GatherDimensionNumbers(
        offset_dims=offset_dims,
        collapsed_slice_dims=collapsed_slice_dims,
        start_index_map=start_index_map)
    return gather(operand, start_indices, dimension_numbers=dnums,
                  slice_sizes=slice_sizes), 0

  elif operand_bdim is None and start_indices_bdim is not None:
    start_indices = batching.moveaxis(start_indices, start_indices_bdim, 0)
    offset_dims = tuple(onp.add(1, dimension_numbers.offset_dims))
    dnums = GatherDimensionNumbers(
        offset_dims=offset_dims,
        collapsed_slice_dims=dimension_numbers.collapsed_slice_dims,
        start_index_map=dimension_numbers.start_index_map)
    return gather(operand, start_indices, dimension_numbers=dnums,
                  slice_sizes=slice_sizes), 0

  else:
    # move our batch dimensions to the front to preserve sanity
    operand = batching.moveaxis(operand, operand_bdim, 0)
    start_indices = batching.moveaxis(start_indices, start_indices_bdim, 0)

    # Example: user code had start_indices shape (3, 4, 5), and we have to deal
    # with start_indices shape (7, 3, 4, 5). We transform that to a
    # start_indices of shape (7, 3, 4, 6) where we concatenated an iota that
    # counts along our batch dimension to the front of the ndindex.
    count_shape = list(start_indices.shape)
    count_shape[-1] = 1
    counts = broadcasted_iota(start_indices.dtype, tuple(count_shape), 0)
    start_indices = concatenate([counts, start_indices], len(count_shape) - 1)

    slice_sizes = (1,) + slice_sizes
    collapsed_slice_dims = (0,) + tuple(onp.add(1, dimension_numbers.collapsed_slice_dims))
    offset_dims = tuple(onp.add(1, dimension_numbers.offset_dims))
    start_index_map = (0,) + tuple(onp.add(1, dimension_numbers.start_index_map))

    dnums = GatherDimensionNumbers(
        offset_dims=offset_dims,
        collapsed_slice_dims=collapsed_slice_dims,
        start_index_map=start_index_map)
    return gather(operand, start_indices, dimension_numbers=dnums,
                  slice_sizes=slice_sizes), 0

gather_p = standard_primitive(
    _gather_shape_rule, _gather_dtype_rule, 'gather',
    _gather_translation_rule)
ad.defjvp(gather_p, _gather_jvp_rule, None)
ad.primitive_transposes[gather_p] = _gather_transpose_rule
batching.primitive_batchers[gather_p] = _gather_batching_rule


class ScatterDimensionNumbers(collections.namedtuple(
    "ScatterDimensionNumbers",
    ["update_window_dims", "inserted_window_dims",
     "scatter_dims_to_operand_dims"])):
  """
  Describes the dimension number arguments to an `XLA's Scatter operator
  <https://www.tensorflow.org/xla/operation_semantics#scatter>`_. See the XLA
  documentation for more details of what the dimension numbers mean.

  Args:
    update_window_dims: the set of dimensions in the `updates` that are window
      dimensions. Must be a tuple of integers in ascending
      order, each representing a dimension number.
    inserted_window_dims: the set of size 1 window dimensions that must be inserted
      into the shape of `updates`. Must be a tuple of integers in ascending
      order, each representing a dimension number of the output. These are the
      mirror image of `collapsed_slice_dims` in the case of `gather`.
    scatter_dims_to_operand_dims: for each dimension in `scatter_indices`, gives
      the corresponding dimension in `operand`. Must be a sequence of integers
      with size equal to indices.shape[-1].

  Unlike XLA's `ScatterDimensionNumbers` structure, `index_vector_dim` is
  implicit; there is always an index vector dimension and it must always be the
  last dimension. To scatter scalar indices, add a trailing dimension of size 1.
  """

def _scatter_dimensions_proto(indices_shape, dimension_numbers):
  assert type(dimension_numbers) is ScatterDimensionNumbers
  proto = xla_client.ScatterDimensionNumbers()
  proto.update_window_dims.extend(dimension_numbers.update_window_dims)
  proto.inserted_window_dims.extend(dimension_numbers.inserted_window_dims)
  proto.scatter_dims_to_operand_dims.extend(
      dimension_numbers.scatter_dims_to_operand_dims)
  assert indices_shape.rank() > 0
  proto.index_vector_dim = indices_shape.rank() - 1
  return proto

def _scatter_dtype_rule(operand, scatter_indices, updates, **kwargs):
  if not onp.issubdtype(scatter_indices.dtype, onp.integer):
    raise ValueError("scatter_indices must have an integer type")
  _check_same_dtypes("scatter", False, operand.dtype, updates.dtype)
  return xla_bridge.canonicalize_dtype(operand.dtype)

def _scatter_shape_rule(operand, scatter_indices, updates, **kwargs):
  return operand.shape

def _scatter_translation_rule(c, operand, scatter_indices, updates,
                              update_jaxpr, update_consts, dimension_numbers,
                              updates_shape, backend=None):
  dtype = c.GetShape(operand).numpy_dtype()
  init_value = c.Constant(onp.array(0, dtype))
  update_computation = _reduction_computation(
      c, update_jaxpr, backend, update_consts, init_value)
  indices_shape = c.GetShape(scatter_indices)
  return c.Scatter(operand, scatter_indices, updates, update_computation,
                  _scatter_dimensions_proto(indices_shape, dimension_numbers))

def _scatter_add_jvp(primals, tangents, update_jaxpr, update_consts,
                     dimension_numbers, updates_shape):
  operand, scatter_indices, updates = primals
  g_operand, g_scatter_indices, g_updates = tangents
  val_out = scatter_add_p.bind(
      operand, scatter_indices, updates, update_jaxpr=update_jaxpr,
      update_consts=update_consts, dimension_numbers=dimension_numbers,
      updates_shape=updates_shape)
  if g_operand is ad_util.zero and g_updates is ad_util.zero:
    tangent_out = ad_util.zero
  else:
    g_operand = ad.instantiate_zeros(operand, g_operand)
    g_updates = ad.instantiate_zeros(updates, g_updates)
    tangent_out = scatter_add_p.bind(
        g_operand, scatter_indices, g_updates, update_jaxpr=update_jaxpr,
        update_consts=update_consts, dimension_numbers=dimension_numbers,
        updates_shape=updates_shape)
  return val_out, tangent_out

def _scatter_add_transpose_rule(t, operand, scatter_indices, updates,
                                update_jaxpr, update_consts, dimension_numbers,
                                updates_shape):
  assert scatter_indices is not ad.undefined_primal
  if t is ad_util.zero:
    return [ad_util.zero, None, ad_util.zero]

  operand_t = update_t = None
  if operand is ad.undefined_primal:
    operand_t = t

  if updates is ad.undefined_primal:
    gather_dnums = GatherDimensionNumbers(
      offset_dims=dimension_numbers.update_window_dims,
      collapsed_slice_dims=dimension_numbers.inserted_window_dims,
      start_index_map=dimension_numbers.scatter_dims_to_operand_dims)
    slice_sizes = []
    pos = 0
    for i in xrange(len(t.shape)):
      if i in dimension_numbers.inserted_window_dims:
        slice_sizes.append(1)
      else:
        slice_sizes.append(updates_shape[dimension_numbers.update_window_dims[pos]])
        pos += 1
    update_t = gather(t, scatter_indices, dimension_numbers=gather_dnums,
                      slice_sizes=slice_sizes)
  return [operand_t, None, update_t]

def _scatter_batching_rule(
  scatter_op, batched_args, batch_dims, update_jaxpr, update_consts,
  dimension_numbers, updates_shape):
  operand, scatter_indices, updates = batched_args
  operand_bdim, scatter_indices_bdim, updates_bdim = batch_dims
  del update_jaxpr, update_consts, updates_shape  # Unused.

  # move the operand batch dim to the front if it is not None, otherwise create
  # it at the front (so that we can scatter into it)
  size = next(x.shape[ax] for x, ax in zip(batched_args, batch_dims)
              if ax is not None)
  operand = batching.bdim_at_front(operand, operand_bdim, size)
  operand_bdim = 0

  if scatter_indices_bdim is not None and updates_bdim is None:
    updates = broadcast(updates, (size,))
    updates_bdim = 0

  if scatter_indices_bdim is None and updates_bdim is not None:
    updates = batching.moveaxis(updates, updates_bdim, 0)
    inserted_window_dims = tuple(onp.add(1, dimension_numbers.inserted_window_dims))
    update_window_dims = (0,) + tuple(onp.add(1, dimension_numbers.update_window_dims))
    scatter_dims_to_operand_dims = tuple(onp.add(1, dimension_numbers.scatter_dims_to_operand_dims))
    dnums = ScatterDimensionNumbers(
        update_window_dims=update_window_dims,
        inserted_window_dims=inserted_window_dims,
        scatter_dims_to_operand_dims=scatter_dims_to_operand_dims)
    return scatter_op(operand, scatter_indices, updates, dnums), 0
  else:
    # see the third case in _gather_batching_rule for comparison and comments
    scatter_indices = batching.moveaxis(scatter_indices, scatter_indices_bdim, 0)
    updates = batching.moveaxis(updates, updates_bdim, 0)

    count_shape = list(scatter_indices.shape)
    count_shape[-1] = 1
    counts = broadcasted_iota(scatter_indices.dtype, tuple(count_shape), 0)
    scatter_indices = concatenate([counts, scatter_indices],
                                  len(count_shape) - 1)

    update_window_dims = tuple(onp.add(1, dimension_numbers.update_window_dims))
    inserted_window_dims = (0,) + tuple(onp.add(1, dimension_numbers.inserted_window_dims))
    scatter_dims_to_operand_dims = (0,) + tuple(onp.add(1, dimension_numbers.scatter_dims_to_operand_dims))

    dnums = ScatterDimensionNumbers(
        update_window_dims=update_window_dims,
        inserted_window_dims=inserted_window_dims,
        scatter_dims_to_operand_dims=scatter_dims_to_operand_dims)
    return scatter_op(operand, scatter_indices, updates, dnums), 0

scatter_add_p = standard_reduction_primitive(
    _scatter_shape_rule, _scatter_dtype_rule, 'scatter-add',
    _scatter_translation_rule)
ad.primitive_jvps[scatter_add_p] = _scatter_add_jvp
ad.primitive_transposes[scatter_add_p] = _scatter_add_transpose_rule
batching.primitive_batchers[scatter_add_p] = (
  partial(_scatter_batching_rule, scatter_add))

# TODO(jlebar): Add derivatives.
scatter_min_p = standard_reduction_primitive(
    _scatter_shape_rule, _scatter_dtype_rule, 'scatter-min',
    _scatter_translation_rule)
batching.primitive_batchers[scatter_min_p] = (
  partial(_scatter_batching_rule, scatter_min))

# TODO(jlebar): Add derivatives.
scatter_max_p = standard_reduction_primitive(
    _scatter_shape_rule, _scatter_dtype_rule, 'scatter-max',
    _scatter_translation_rule)
batching.primitive_batchers[scatter_max_p] = (
  partial(_scatter_batching_rule, scatter_max))


def _scatter_jvp(primals, tangents, update_jaxpr, update_consts,
                 dimension_numbers, updates_shape):
  operand, scatter_indices, updates = primals
  g_operand, g_scatter_indices, g_updates = tangents
  dnums = dimension_numbers

  if g_operand is ad_util.zero and g_updates is ad_util.zero:
    val_out = scatter_p.bind(
      operand, scatter_indices, updates, update_jaxpr=update_jaxpr,
      update_consts=update_consts, dimension_numbers=dnums,
      updates_shape=updates_shape)
    tangent_out = ad_util.zero
    return val_out, tangent_out

  # If there are overlapping indices in the scatter, it is unspecified which
  # update "wins". So we use the following perhaps surprising scheme:
  # a) attach a positive ID to each update in updates, forming (value, id) pairs
  #    (using a new array dimension because scatter doesn't actually support
  #     pairs).
  # b) perform the scatter, yielding (value, id) updates, which we split apart.
  # c) perform the inverse gather on the ids (similar to
  #    _scatter_add_transpose), and use it to build a mask for the tangent of
  #    `updates`.
  # d) perform a scatter-add on the masked JVP values. A benefit of using
  #    scatter-add here is that we don't need a `scatter` transpose rule.

  # a) add unique positive IDs (iotas) to the updates, and zeros to the operand.
  operand_shape = operand.shape
  updates_shape = updates.shape
  updates_dtype = _dtype(updates)

  new_operand = reshape(operand, (1,) + operand_shape)
  new_operand = pad(new_operand, _zero(operand),
                    ((0, 1, 0),) + tuple((0, 0, 0) for _ in operand_shape))

  ids_shape = onp.array(updates_shape)
  ids_shape[dnums.update_window_dims,] = 1
  num_ids = onp.prod(ids_shape)
  update_ids = add(reshape(iota(updates_dtype, num_ids), ids_shape),
                   _ones(updates))

  # TODO(phawkins): there is a potential bug here if the number of updates
  # is large enough to overflow the number of mantissa bits in a float so IDs
  # end up colliding. We could also utilize the exponent and sign bits, with a
  # little more work.
  assert num_ids < (2 ** onp.finfo(updates_dtype).nmant)

  updates = reshape(updates, (1,) + updates_shape)
  reshaped_update_ids = reshape(update_ids, (1,) + updates_shape)
  updates_and_ids = concatenate((updates, reshaped_update_ids), 0)

  new_dnums = ScatterDimensionNumbers(
    update_window_dims=(0,) + tuple(d + 1 for d in dnums.update_window_dims),
    inserted_window_dims=tuple(d + 1 for d in dnums.inserted_window_dims),
    scatter_dims_to_operand_dims=tuple(d + 1 for d in dnums.scatter_dims_to_operand_dims))
  outputs = scatter_p.bind(
      new_operand, scatter_indices, updates_and_ids, update_jaxpr=update_jaxpr,
      update_consts=update_consts, dimension_numbers=new_dnums,
      updates_shape=updates_shape)
  val_out = index_in_dim(outputs, 0, keepdims=False)
  scattered_ids = index_in_dim(outputs, 1, keepdims=False)

  # b) compute the inverse gather that "undoes" the scatter on the id values.
  gather_dnums = GatherDimensionNumbers(
    offset_dims=dnums.update_window_dims,
    collapsed_slice_dims=dnums.inserted_window_dims,
    start_index_map=dnums.scatter_dims_to_operand_dims)
  slice_sizes = []
  pos = 0
  for i in xrange(len(scattered_ids.shape)):
    if i in dnums.inserted_window_dims:
      slice_sizes.append(1)
    else:
      slice_sizes.append(updates_shape[dnums.update_window_dims[pos]])
      pos += 1
  gathered_update_ids = gather(scattered_ids, scatter_indices,
                         dimension_numbers=gather_dnums,
                         slice_sizes=slice_sizes)

  # c) mask off input JVP elements that do not correspond to a primal output.
  g_operand = ad.instantiate_zeros(operand, g_operand)
  g_updates = ad.instantiate_zeros(updates, g_updates)
  masked_g_operand = select(eq(scattered_ids, _zeros(scattered_ids)),
                            g_operand, _zeros(g_operand))
  masked_g_updates = select(eq(update_ids, gathered_update_ids),
                            g_updates, _zeros(g_updates))

  # d) perform a scatter-add to compute the tangent output.
  tangent_out = scatter_add(masked_g_operand, scatter_indices, masked_g_updates,
                            dimension_numbers=dnums)
  return val_out, tangent_out


scatter_p = standard_reduction_primitive(
    _scatter_shape_rule, _scatter_dtype_rule, 'scatter',
    _scatter_translation_rule)
ad.primitive_jvps[scatter_p] = _scatter_jvp
batching.primitive_batchers[scatter_p] = (
  partial(_scatter_batching_rule, scatter))


def _reduce_shape_rule(operand, init_value, computation, jaxpr, consts, dimensions):
  return tuple(onp.delete(operand.shape, dimensions))

def _reduce_translation_rule(c, operand, init_value, computation, jaxpr, consts, dimensions,
                             backend=None):
  xla_computation = _reduction_computation(c, jaxpr, backend, consts, init_value)
  return c.Reduce(operand, init_value, xla_computation, dimensions)

def _reduce_batch_rule(batched_args, batch_dims, computation, jaxpr, consts, dimensions):
  operand, init_value = batched_args
  operand_bdim, init_value_bdim = batch_dims
  if init_value_bdim is None:
    assert operand_bdim is not None
    new_dimensions = [d + bool(d >= operand_bdim) for d in dimensions]
    new_operand_bdim = operand_bdim - int(onp.sum(onp.less(dimensions, operand_bdim)))
    return reduce(operand, init_value, computation, new_dimensions), new_operand_bdim
  else:
    raise NotImplementedError  # loop and stack

def _reduction_computation(c, jaxpr, backend, consts, init_value):
  shape = c.GetShape(init_value)
<<<<<<< HEAD
  return xla.jaxpr_computation(jaxpr, backend, consts, (), shape, shape)
=======
  axis_env = xla.AxisEnv(1, [], [])  # no parallel primitives inside reductions
  c, (out,) = xla._jaxpr_computation(jaxpr, axis_env, consts, (), shape, shape)
  return c.Build(out)
>>>>>>> 1e375daf

reduce_p = standard_reduction_primitive(
  _reduce_shape_rule, _input_dtype, 'reduce',
  _reduce_translation_rule)
batching.primitive_batchers[reduce_p] = _reduce_batch_rule


def _reduce_sum_shape_rule(operand, axes, input_shape):
  assert operand.shape == input_shape, ('{} != {}'
                                        .format(operand.shape, input_shape))
  return tuple(onp.delete(operand.shape, axes))

def _reduce_sum_translation_rule(c, operand, axes, input_shape):
  dtype = c.GetShape(operand).numpy_dtype()
  scalar = xla_client.Shape.array_shape(dtype, ())
  return c.Reduce(operand, c.Constant(onp.array(0, dtype)),
                  xla.primitive_computation(add_p, scalar, scalar),
                  axes)

def _reduce_sum_transpose_rule(cotangent, input_shape, axes):
  broadcast_dimensions = tuple(onp.delete(onp.arange(len(input_shape)), axes))
  result = broadcast_in_dim(cotangent, input_shape, broadcast_dimensions)
  assert result.shape == input_shape
  return [result]

reduce_sum_p = standard_primitive(_reduce_sum_shape_rule, _input_dtype,
                                  'reduce_sum', _reduce_sum_translation_rule)
ad.deflinear(reduce_sum_p, _reduce_sum_transpose_rule)
batching.defreducer(reduce_sum_p)


def _reduce_prod_shape_rule(operand, axes):
  return tuple(onp.delete(operand.shape, axes))

def _reduce_prod_translation_rule(c, operand, axes):
  dtype = c.GetShape(operand).numpy_dtype()
  scalar = xla_client.Shape.array_shape(dtype, ())
  return c.Reduce(operand, c.Constant(onp.array(1, dtype)),
                  xla.primitive_computation(mul_p, scalar, scalar),
                  axes)

def _reduce_prod_jvp_rule(tangent, operand, axes):
  input_shape = onp.array(operand.shape)

  n = onp.prod(input_shape[list(axes)])
  non_axes = onp.delete(onp.arange(len(input_shape)), axes)

  # Move the reduced axes to the front, and flatten them to 1D.
  permutation = axes + tuple(non_axes)
  new_shape = (n,) + tuple(input_shape[non_axes])
  operand = reshape(operand, new_shape, permutation)
  tangent = reshape(tangent, new_shape, permutation)

  one = _const(operand, 1)
  window_dims = [n] + [1] * len(non_axes)
  window_strides = [1] * (len(non_axes) + 1)

  # Form the partial products of all elements to the left and right of each
  # element.
  left_padding = [(n, -1, 0)] + [(0, 0, 0)] * len(non_axes)
  right_padding = [(-1, n, 0)] + [(0, 0, 0)] * len(non_axes)
  left_products = _reduce_window_prod(pad(operand, one, left_padding),
                                      window_dims, window_strides,
                                      xla_client.PaddingType.VALID)
  right_products = _reduce_window_prod(pad(operand, one, right_padding),
                                       window_dims, window_strides,
                                       xla_client.PaddingType.VALID)

  # Multiply partial products with the tangents and sum.
  return _reduce_sum(mul(tangent, mul(left_products, right_products)), (0,))

reduce_prod_p = standard_primitive(_reduce_prod_shape_rule, _input_dtype,
                                   'reduce_prod', _reduce_prod_translation_rule)
ad.defjvp(reduce_prod_p, _reduce_prod_jvp_rule)
batching.defreducer(reduce_prod_p)


def _reduce_chooser_shape_rule(operand, axes):
  return tuple(onp.delete(operand.shape, axes))

def _reduce_chooser_translation_rule(prim, identity, c, operand, axes):
  dtype = c.GetShape(operand).numpy_dtype()
  scalar = xla_client.Shape.array_shape(dtype, ())
  return c.Reduce(operand, c.Constant(identity(dtype)),
                  xla.primitive_computation(prim, scalar, scalar), axes)

def _reduce_chooser_jvp_rule(g, ans, operand, axes):
  # TODO(mattjj): an alternative is to use variadic reduce to compute the chosen
  # locations in a single pass (rather than comparing equality) and use a
  # gather, and/or even push along the chosen elements of g (b/112040122)
  shape = [1 if i in axes else d for i, d in enumerate(operand.shape)]
  location_indicators = convert_element_type(
      _eq_meet(operand, reshape(ans, shape)), g.dtype)
  counts = _reduce_sum(location_indicators, axes)
  return div(_reduce_sum(mul(g, location_indicators), axes), counts)

_reduce_max_translation_rule = partial(_reduce_chooser_translation_rule, max_p,
                                       _get_max_identity)
reduce_max_p = standard_primitive(_reduce_chooser_shape_rule, _input_dtype,
                                  'reduce_max', _reduce_max_translation_rule)
ad.defjvp2(reduce_max_p, _reduce_chooser_jvp_rule)
batching.defreducer(reduce_max_p)


_reduce_min_translation_rule = partial(
    _reduce_chooser_translation_rule, min_p, _get_min_identity)
reduce_min_p = standard_primitive(_reduce_chooser_shape_rule, _input_dtype,
                                  'reduce_min', _reduce_min_translation_rule)
ad.defjvp2(reduce_min_p, _reduce_chooser_jvp_rule)
batching.defreducer(reduce_min_p)


def _reduce_logical_shape_rule(operand, axes):
  if operand.dtype != onp.bool_:
    msg = "logical reduction requires operand dtype bool, got {}."
    raise TypeError(msg.format(operand.dtype))
  return tuple(onp.delete(operand.shape, axes))

def _reduce_logical_translation_rule(prim, identity, c, operand, axes):
  scalar = xla_client.Shape.array_shape(onp.dtype(onp.bool_), ())
  return c.Reduce(operand, c.Constant(identity(onp.bool_)),
                  xla.primitive_computation(prim, scalar, scalar), axes)

_reduce_or_translation_rule = partial(_reduce_logical_translation_rule,
                                      or_p, _get_max_identity)
reduce_or_p = standard_primitive(_reduce_logical_shape_rule, _fixed_dtype(onp.bool_),
                                 'reduce_or', _reduce_or_translation_rule)
batching.defreducer(reduce_or_p)


_reduce_and_translation_rule = partial(_reduce_logical_translation_rule,
                                       and_p, _get_min_identity)
reduce_and_p = standard_primitive(_reduce_logical_shape_rule, _fixed_dtype(onp.bool_),
                                 'reduce_and', _reduce_and_translation_rule)
batching.defreducer(reduce_and_p)


def _reduce_window_shape_rule(operand, init_value, jaxpr, consts,
                              window_dimensions, window_strides, padding):
  if operand.dtype != init_value.dtype:
    msg = ("reduce_window got inconsistent dtypes for operand and init_value: "
           " got operand dtype {} and init_value dtype {}.")
    raise TypeError(msg.format(operand.dtype, init_value.dtype))
  return _common_reduce_window_shape_rule(operand, window_dimensions,
                                         window_strides, padding)

def _reduce_window_translation_rule(c, operand, init_value, jaxpr, consts,
                                    window_dimensions, window_strides, padding, backend=None):
  xla_computation = _reduction_computation(c, jaxpr, backend, consts, init_value)
  return c.ReduceWindow(operand, init_value, xla_computation, window_dimensions,
                        window_strides, padding)

def _generic_reduce_window_batch_rule(
    batched_args, batch_dims, jaxpr, consts, window_dimensions, window_strides,
    padding):
  operand, init = batched_args
  bdim, init_bdim = batch_dims
  if init_bdim is not None:
    raise NotImplementedError("reduce_window batching is not implemented for "
                              "initial values")

  def reduce_window(x, window_dimensions, window_strides, padding):
    return reduce_window_p.bind(
      x, init, jaxpr=jaxpr, consts=consts, window_dimensions=window_dimensions,
      window_strides=window_strides, padding=padding)
  return _reduce_window_batch_rule(reduce_window, (operand,), (bdim,),
                                   window_dimensions, window_strides, padding)


reduce_window_p = standard_reduction_primitive(
    _reduce_window_shape_rule, _input_dtype, 'reduce_window',
    _reduce_window_translation_rule)
batching.primitive_batchers[reduce_window_p] = _generic_reduce_window_batch_rule


def _reduce_window_sum_shape_rule(operand, window_dimensions, window_strides,
                                  padding, input_shape):
  return _common_reduce_window_shape_rule(operand, window_dimensions,
                                         window_strides, padding)

def _reduce_window_sum_translation_rule(c, operand, window_dimensions,
                                        window_strides, padding, input_shape):
  dtype = c.GetShape(operand).numpy_dtype()
  scalar = xla_client.Shape.array_shape(dtype, ())
  return c.ReduceWindow(operand, c.Constant(onp.array(0, dtype)),
                        xla.primitive_computation(add_p, scalar, scalar),
                        window_dimensions, window_strides, padding)

def _reduce_window_sum_transpose_rule(cotangent, window_dimensions,
                                      window_strides, padding, input_shape):
  in_pads = padtype_to_pads(input_shape, window_dimensions, window_strides,
                            padding)
  ones = [1] * len(input_shape)
  pads = _conv_general_vjp_lhs_padding(
      input_shape, window_dimensions, window_strides, cotangent.shape, in_pads,
      ones, ones)
  padding_config = [(lo, hi, stride - 1)
                    for (lo, hi), stride in zip(pads, window_strides)]
  pad_cotangent = pad(cotangent, _zero(cotangent), padding_config)
  result = _reduce_window_sum(pad_cotangent, window_dimensions, ones,
                              xla_client.PaddingType.VALID)
  assert result.shape == input_shape
  return [result]

def _reduce_window_batch_rule(
    reduce_window, batched_args, bdims, window_dimensions, window_strides,
    padding, input_shape=None):
  operand, = batched_args
  bdim, = bdims

  if bdim is not None:
    window_dimensions = \
        window_dimensions[:bdim] + (1,) + window_dimensions[bdim:]
    window_strides = window_strides[:bdim] + (1,) + window_strides[bdim:]

  operand = reduce_window(
      operand, window_dimensions, window_strides, padding)

  return operand, bdim

reduce_window_sum_p = standard_primitive(
    _reduce_window_sum_shape_rule, _input_dtype, 'reduce_window_sum',
    _reduce_window_sum_translation_rule)
ad.deflinear(reduce_window_sum_p, _reduce_window_sum_transpose_rule)
batching.primitive_batchers[reduce_window_sum_p] = partial(
  _reduce_window_batch_rule, _reduce_window_sum)

def _reduce_window_chooser_translation_rule(
    prim, identity, c, operand, window_dimensions, window_strides, padding):
  dtype = c.GetShape(operand).numpy_dtype()
  scalar = xla_client.Shape.array_shape(dtype, ())
  return c.ReduceWindow(operand, c.Constant(identity(dtype)),
                        xla.primitive_computation(prim, scalar, scalar),
                        window_dimensions, window_strides, padding)

def _reduce_window_chooser_jvp_rule(prim, g, operand, window_dimensions,
                                    window_strides, padding):
  assert prim is max_p or prim is min_p
  select_prim = ge_p if prim is max_p else le_p
  return _select_and_gather_add(g, operand, select_prim, window_dimensions,
                                window_strides, padding)


def _common_reduce_window_shape_rule(operand, window_dimensions, window_strides,
                                     padding):
  _check_shapelike("reduce_window", "window_dimensions", window_dimensions)
  _check_shapelike("reduce_window", "window_strides", window_strides)
  if operand.ndim != len(window_dimensions):
    msg = ("reduce_window got the wrong number of window_dimensions for "
           "operand: got operand shape {} with window_dimensions {}.")
    raise TypeError(msg.format(operand.shape, window_dimensions))
  if len(window_strides) != len(window_dimensions):
    msg = ("reduce_window got inconsistent window_strides and "
           "window_dimensions: got window_strides {} and window_dimensions {}.")
    raise TypeError(msg.format(window_strides, window_dimensions))

  return reduce_window_shape_tuple(operand.shape, window_dimensions,
                                   window_strides, padding)

def reduce_window_shape_tuple(operand_shape, window_dimensions, window_strides,
                              padding):
  pads = padtype_to_pads(operand_shape, window_dimensions, window_strides, padding)
  operand_padded = onp.add(operand_shape, onp.add(*zip(*pads)))
  t = onp.floor_divide(
      onp.subtract(operand_padded, window_dimensions), window_strides) + 1
  return tuple(t)

_reduce_window_max_translation_rule = partial(
    _reduce_window_chooser_translation_rule, max_p, _get_max_identity)
reduce_window_max_p = standard_primitive(
    _common_reduce_window_shape_rule, _input_dtype, 'reduce_window_max',
    _reduce_window_max_translation_rule)
ad.defjvp(reduce_window_max_p, partial(_reduce_window_chooser_jvp_rule, max_p))
batching.primitive_batchers[reduce_window_max_p] = partial(
  _reduce_window_batch_rule, _reduce_window_max)

_reduce_window_min_translation_rule = partial(
    _reduce_window_chooser_translation_rule, min_p, _get_min_identity)
reduce_window_min_p = standard_primitive(
    _common_reduce_window_shape_rule, _input_dtype, 'reduce_window_min',
    _reduce_window_min_translation_rule)
ad.defjvp(reduce_window_min_p, partial(_reduce_window_chooser_jvp_rule, min_p))

_reduce_window_min_batch_rule = partial(_reduce_window_batch_rule,
                                        _reduce_window_min)
batching.primitive_batchers[reduce_window_min_p] = partial(
  _reduce_window_batch_rule, _reduce_window_min)


def _select_and_scatter_shape_rule(
    operand, source, init_value, select_jaxpr, select_consts, scatter_jaxpr,
    scatter_consts, window_dimensions, window_strides, padding):
  _check_shapelike("select_and_scatter", "window_dimensions", window_dimensions)
  _check_shapelike("select_and_scatter", "window_strides", window_strides)
  if len(window_dimensions) != len(window_strides):
    msg = ("select_and_scatter got inconsistent window_strides and "
           "window_dimensions: got window_strides {} and window_dimensions {}.")
    raise TypeError(msg.format(window_strides, window_dimensions))
  return operand.shape

def _select_and_scatter_translation(
  c, operand, source, init_value, select_jaxpr, select_consts, scatter_jaxpr,
  scatter_consts, window_dimensions, window_strides, padding, backend=None):
  select = _reduction_computation(c, select_jaxpr, backend, select_consts, init_value)
  scatter = _reduction_computation(c, scatter_jaxpr, backend, scatter_consts, init_value)
  return c.SelectAndScatter(operand, select, window_dimensions, window_strides,
                            padding, source, init_value, scatter)

select_and_scatter_p = standard_reduction_primitive(
    _select_and_scatter_shape_rule, _input_dtype, 'select_and_scatter',
    _select_and_scatter_translation)


def _select_and_scatter_add_shape_rule(
    source, operand, select_prim, window_dimensions, window_strides, padding):
  return operand.shape

def _select_and_scatter_add_translation(
    c, source, operand, select_prim, window_dimensions, window_strides,
    padding):
  dtype = c.GetShape(operand).numpy_dtype()
  scalar = xla_client.Shape.array_shape(dtype, ())
  select = xla.primitive_computation(select_prim, scalar, scalar)
  scatter = xla.primitive_computation(add_p, scalar, scalar)
  zero = c.Constant(onp.array(0, dtype))
  return c.SelectAndScatter(operand, select, window_dimensions, window_strides,
                            padding, source, zero, scatter)

def _select_and_scatter_add_jvp(
    primals, tangents, select_prim, window_dimensions, window_strides,
    padding):
  source, operand = primals
  g_source, g_operand = tangents
  val_out = _select_and_scatter_add(
      source, operand, select_prim, window_dimensions, window_strides,
      padding)
  del g_operand
  if g_source is ad_util.zero:
    tangent_out = ad_util.zero
  else:
    tangent_out = _select_and_scatter_add(
        g_source, operand, select_prim, window_dimensions,
        window_strides, padding)
  return val_out, tangent_out

def _select_and_scatter_add_transpose(
    t, source, operand, select_prim, window_dimensions, window_strides,
    padding):
  assert source is ad.undefined_primal and operand is not ad.undefined_primal
  source_t = _select_and_gather_add(t, operand, select_prim, window_dimensions,
                                    window_strides, padding)
  return [source_t, None]

def _select_and_scatter_add_batch_rule(batched_args, batch_dims, **kwargs):
  source, operand = batched_args
  s_bdims, o_bdims = batch_dims

  if s_bdims is not None and o_bdims is not None:
    #TODO(#212): use a map construct instead of unrolling.
    source = batching.moveaxis(source, s_bdims, 0)
    operand = batching.moveaxis(operand, o_bdims, 0)
    outputs = [
        _select_and_scatter_add(s, o, **kwargs) for s, o in zip(source, operand)]
    outputs = [reshape(out, (1,) + out.shape) for out in outputs]
    outputs = concatenate(outputs, 0)
    return outputs, 0
  elif s_bdims is not None:
    #TODO(#212): use a map construct instead of unrolling.
    source = batching.moveaxis(source, s_bdims, 0)
    outputs = [
        _select_and_scatter_add(s, operand, **kwargs) for s in source]
    outputs = [reshape(out, (1,) + out.shape) for out in outputs]
    outputs = concatenate(outputs, 0)
    return outputs, 0
  elif o_bdims is not None:
    #TODO(#212): use a map construct instead of unrolling.
    operand = batching.moveaxis(operand, o_bdims, 0)
    outputs = [
        _select_and_scatter_add(source, o, **kwargs) for o in operand]
    outputs = [reshape(out, (1,) + out.shape) for out in outputs]
    outputs = concatenate(outputs, 0)
    return outputs, 0

select_and_scatter_add_p = standard_primitive(
    _select_and_scatter_add_shape_rule, _input_dtype, 'select_and_scatter_add',
    _select_and_scatter_add_translation)
ad.primitive_transposes[select_and_scatter_add_p] = \
    _select_and_scatter_add_transpose
ad.primitive_jvps[select_and_scatter_add_p] = _select_and_scatter_add_jvp
batching.primitive_batchers[select_and_scatter_add_p] = \
    _select_and_scatter_add_batch_rule

def _select_and_gather_add_shape_rule(
    tangents, operand, select_prim, window_dimensions, window_strides, padding):
  if tangents.shape != operand.shape:
    msg = ("select_and_gather_add tangents and operand shapes must match, "
           "got {} and {}.")
    raise TypeError(msg.format(tangents.shape, operand.shape))
  return _common_reduce_window_shape_rule(operand, window_dimensions,
                                          window_strides, padding)


_UINT_DTYPES = {
  16: onp.uint16,
  32: onp.uint32,
  64: onp.uint64,
}


def _select_and_gather_add_translation(
    c, tangents, operand, select_prim, window_dimensions, window_strides,
    padding, max_bits=64):
  shape = c.GetShape(operand)
  dtype = shape.numpy_dtype()
  etype = shape.xla_element_type()
  nbits = onp.finfo(dtype).bits

  assert nbits <= max_bits
  double_word_reduction = nbits * 2 <= max_bits

  const = lambda c, dtype, x: c.Constant(onp.array(x, dtype=dtype),
                                         canonicalize_types=False)

  if double_word_reduction:
  # XLA doesn't yet implement ReduceWindow on tuples (Google bug b/73062247), so
  # we implement a pair-wise ReduceWindow by packing two k-bit values into
  # 2k-bit unsigned integer using bit tricks.
    word_dtype = _UINT_DTYPES[nbits]
    double_word_dtype = _UINT_DTYPES[nbits * 2]
    word_type = xla_client.dtype_to_etype(word_dtype)
    double_word_type = xla_client.dtype_to_etype(double_word_dtype)

    # Packs two values into a tuple.
    def pack(a, b):
      a = c.BitcastConvertType(a, word_type)
      b = c.BitcastConvertType(b, word_type)
      a = c.ConvertElementType(a, double_word_type)
      b = c.ConvertElementType(b, double_word_type)
      a = c.ShiftLeft(a, const(c, double_word_dtype, nbits))
      return c.Or(a, b)

    # Unpacks the first element of a tuple.
    def fst(c, t):
      st = c.ShiftRightLogical(t, const(c, double_word_dtype, nbits))
      return c.BitcastConvertType(c.ConvertElementType(st, word_type), etype)

    # Unpacks the second element of a tuple.
    def snd(t):
      return c.BitcastConvertType(c.ConvertElementType(t, word_type), etype)

  else:
    # The double-word trick above only works if we have a sufficiently large
    # type. As an alternative, we can pack two half words into a single word,
    # at the cost of precision.
    # TODO(b/73062247): add support for tuple reductions and remove this case.
    warnings.warn("Using reduced precision for gradient of reduce-window "
                  "min/max operator to work around missing XLA support for "
                  "pair-reductions. This is likely from a second or "
                  "higher derivative of a max-pooling operation.")
    r_nbits = nbits // 2
    # Drop/round the bottom mantissa bits.
    nexp = onp.finfo(dtype).nexp
    nmant = r_nbits - nexp - 1

    double_word_dtype = word_dtype = _UINT_DTYPES[nbits]
    word_type = xla_client.dtype_to_etype(word_dtype)

    # Packs two values into a tuple.
    def pack(a, b):
      a = c.ReducePrecision(a, exponent_bits=nexp, mantissa_bits=nmant)
      b = c.ReducePrecision(b, exponent_bits=nexp, mantissa_bits=nmant)
      a = c.BitcastConvertType(a, word_type)
      b = c.BitcastConvertType(b, word_type)
      b = c.ShiftRightLogical(b, const(c, word_dtype, r_nbits))
      return c.Or(a, b)

    # Unpacks the first element of a tuple.
    def fst(c, t):
      st = c.And(t, const(c, word_dtype, ((1 << r_nbits) - 1) << r_nbits))
      return c.BitcastConvertType(st, etype)

    # Unpacks the second element of a tuple.
    def snd(t):
      return c.BitcastConvertType(c.ShiftLeft(t, const(c, word_dtype, r_nbits)),
                                  etype)

  def reducer():
    c = xla_bridge.make_computation_builder("select_and_gather_pair_reducer")
    x = c.ParameterWithShape(
      xla_client.Shape.array_shape(onp.dtype(double_word_dtype), ()))
    y = c.ParameterWithShape(
      xla_client.Shape.array_shape(onp.dtype(double_word_dtype), ()))
    assert select_prim is ge_p or select_prim is le_p
    which = c.Ge if select_prim is ge_p else c.Le
    c.Select(which(fst(c, x), fst(c, y)), x, y)
    return c.Build()


  assert select_prim is ge_p or select_prim is le_p
  init = -onp.inf if select_prim is ge_p else onp.inf
  out = c.ReduceWindow(pack(operand, tangents),
                       pack(const(c, dtype, init), const(c, dtype, 0)),
                       reducer(), window_dimensions, window_strides,
                       padding)
  return snd(out)

def _select_and_gather_add_jvp(
    primals, tangents, select_prim, window_dimensions, window_strides,
    padding):
  source, operand = primals
  g_source, g_operand = tangents
  val_out = _select_and_gather_add(
      source, operand, select_prim, window_dimensions, window_strides,
      padding)
  del g_operand
  if g_source is ad_util.zero:
    tangent_out = ad_util.zero
  else:
    tangent_out = _select_and_gather_add(
        g_source, operand, select_prim, window_dimensions,
        window_strides, padding)
  return val_out, tangent_out

def _select_and_gather_add_transpose(
    t, tangents, operand, select_prim, window_dimensions, window_strides,
    padding):
  assert tangents is ad.undefined_primal and operand is not ad.undefined_primal
  result = _select_and_scatter_add(t, operand, select_prim, window_dimensions,
                                   window_strides, padding)
  return [result, None]

select_and_gather_add_p = standard_primitive(
    _select_and_gather_add_shape_rule, _input_dtype, 'select_and_gather_add',
    _select_and_gather_add_translation)
ad.primitive_jvps[select_and_gather_add_p] = _select_and_gather_add_jvp
ad.primitive_transposes[select_and_gather_add_p] = \
    _select_and_gather_add_transpose
xla.backend_specific_translations['tpu'][select_and_gather_add_p] = partial(
  _select_and_gather_add_translation,
  max_bits=32)


sort_shape = lambda operand, dimension: operand.shape

def _sort_jvp_rule(g, operand, dimension):
  _, g_out = sort_key_val(operand, g, dimension)
  return g_out

def _sort_batch_rule(batched_args, batch_dims, dimension):
  operand, = batched_args
  bdim, = batch_dims
  dimension = dimension % (operand.ndim - 1)
  new_dimension = dimension + (bdim <= dimension)
  return sort(operand, dimension=new_dimension), bdim

sort_p = standard_primitive(sort_shape, _input_dtype, 'sort')
ad.defjvp(sort_p, _sort_jvp_rule)
batching.primitive_batchers[sort_p] = _sort_batch_rule


def _sort_key_val_abstract_eval(keys, values, dimension):
  return keys, values

def _sort_key_val_jvp(primals, tangents, dimension):
  # NOTE(mattjj): this re-sorts three times, but if we had a variadic
  # sort_key_val, or if we could apply a fixed permutation efficiently, we could
  # implement this jvp rule with a single sort. The apply_permutation primitive
  # would make the jvp (and corresponding transpose rule) faster and easier.
  # This would also be cleaner if we didn't get the sorted keys out.
  # TODO(mattjj): make sort_key_val variadic, no sorted keys out by default
  keys, values = primals
  keys_tangents, values_tangents = tangents

  val_out = sort_key_val(keys, values, dimension)

  if keys_tangents is ad_util.zero:
    keys_tangents_out = ad_util.zero
  else:
    keys_tangents_out = _sort_jvp_rule(keys_tangents, keys, dimension)

  if values_tangents is ad_util.zero:
    values_tangents_out = ad_util.zero
  else:
    values_tangents_out = _sort_jvp_rule(values_tangents, keys, dimension)

  tangents_out = keys_tangents_out, values_tangents_out
  return val_out, tangents_out

def _sort_key_val_transpose_rule(t, keys, values, dimension):
  t_keys, t_values = t
  assert t_keys is ad_util.zero
  iota = broadcasted_iota(onp.int32, keys.shape, dimension % keys.ndim)
  _, perm = sort_key_val(keys, iota)
  keys_result = ad_util.zero if keys is ad.undefined_primal else None
  values_result = sort_key_val(perm, t_values)[1] if values is ad.undefined_primal else None
  return [keys_result, values_result]

def _sort_key_val_batch_rule(batched_args, batch_dims, dimension):
  keys, values = batched_args
  keys_bdim, values_bdim = batch_dims
  assert keys_bdim is not None or values_bdim is not None
  if keys_bdim == values_bdim:
    new_dimension = dimension + (keys_bdim <= dimension)
    return sort_key_val(keys, values, new_dimension), (keys_bdim, keys_bdim)
  elif keys_bdim is not None and values_bdim is not None:
    keys_trans = batching.moveaxis(keys, keys_bdim, values_bdim)
    new_dimension = dimension + (values_bdim <= dimension)
    return sort_key_val(keys_trans, values, new_dimension), (values_bdim, values_bdim)
  elif keys_bdim is None:
    broadcast_dimensions = onp.delete(onp.arange(values.ndim), values_bdim)
    new_keys = broadcast_in_dim(keys, values.shape, broadcast_dimensions)
    new_dimension = dimension + (values_bdim <= dimension)
    return sort_key_val(new_keys, values, new_dimension), (values_bdim, values_bdim)
  elif values_bdim is None:
    broadcast_dimensions = onp.delete(onp.arange(keys.ndim), keys_bdim)
    new_values = broadcast_in_dim(values, keys.shape, broadcast_dimensions)
    new_dimension = dimension + (keys_bdim <= dimension)
    return sort_key_val(keys, new_values, new_dimension), (keys_bdim, keys_bdim)
  else:
    raise Exception  # unreachable

sort_key_val_p = Primitive('sort_key_val')
sort_key_val_p.multiple_results = True
sort_key_val_p.def_impl(partial(xla.apply_primitive, sort_key_val_p))
sort_key_val_p.def_abstract_eval(_sort_key_val_abstract_eval)
xla.translations[sort_key_val_p] = partial(standard_translate, 'sort_key_val')
ad.primitive_jvps[sort_key_val_p] = _sort_key_val_jvp
ad.primitive_transposes[sort_key_val_p] = _sort_key_val_transpose_rule
batching.primitive_batchers[sort_key_val_p] = _sort_key_val_batch_rule


def _tie_in_transpose_rule(t):
  return [ad_util.zero, t]

def _tie_in_batch_rule(batched_args, batch_dims):
  y = tie_in(*batched_args)
  _, bdim_y = batch_dims
  return y, bdim_y

tie_in_p = Primitive('tie_in')
tie_in_p.def_impl(lambda x, y: y)
tie_in_p.def_abstract_eval(lambda x, y: y)
xla.translations[tie_in_p] = lambda c, x, y: y
ad.deflinear(tie_in_p, _tie_in_transpose_rule)
batching.primitive_batchers[tie_in_p] = _tie_in_batch_rule


shaped_identity_p = Primitive('shape_id')
shaped_identity_p.def_impl(lambda x, shape: x)
shaped_identity_p.def_abstract_eval(lambda x, shape: x)
xla.translations[shaped_identity_p] = lambda c, x, shape: x
ad.deflinear(shaped_identity_p, lambda t, shape: [shaped_identity(t)])
batching.primitive_batchers[shaped_identity_p] = \
    lambda a, d, shape: (shaped_identity(a[0]), d[0])


### constants


class _FilledConstant(xla.DeviceConstant):
  __slots__ = ["fill_value"]

  def __init__(self, fill_value, shape):
    assert type(fill_value) is onp.ndarray
    self.aval = ShapedArray(shape, _dtype(fill_value))
    self._npy_value = None

    self.fill_value = fill_value

  @property
  def _value(self):
    return onp.full(self.shape, self.fill_value)

  @staticmethod
  def constant_handler(c, filled_const, canonicalize_types=True):
    return c.Broadcast(
      c.NumpyArrayConstant(filled_const.fill_value, canonicalize_types),
      filled_const.shape)


class _IotaConstant(xla.DeviceConstant):
  __slots__ = ["axis"]

  def __init__(self, dtype, shape, axis):
    self.aval = ShapedArray(shape, onp.dtype(dtype))
    self._npy_value = None

    self.axis = axis

  @property
  def _value(self):
    if self._npy_value is None:
      iota = onp.arange(self.shape[self.axis], dtype=self.dtype)
      iota = iota.reshape([self.shape[self.axis] if i == self.axis else 1
                           for i in range(self.ndim)])
      self._npy_value = onp.broadcast_to(iota, self.shape)
    return self._npy_value

  @staticmethod
  def constant_handler(c, iota_constant, canonicalize_types=True):
    dtype = iota_constant.dtype
    if canonicalize_types:
      dtype = xla_bridge.canonicalize_dtype(dtype)
    return c.BroadcastedIota(dtype, iota_constant.shape, iota_constant.axis)


class _EyeConstant(xla.DeviceConstant):
  __slots__ = ["axes"]

  def __init__(self, shape, axes, dtype):
    self.aval = ShapedArray(shape, onp.dtype(dtype))
    self._npy_value = None

    self.axes = axes

  @property
  def _value(self):
    if self._npy_value is None:
      ones = [1] * self.ndim
      iotas = [onp.arange(self.shape[axis]).reshape(subvals(ones, [(axis, -1)]))
               for axis in self.axes]
      eyes = [i1 == i2 for i1, i2 in zip(iotas[:-1], iotas[1:])]
      result = onp.asarray(_reduce(operator.and_, eyes), self.dtype)
      self._npy_value = onp.broadcast_to(result, self.shape)
    return self._npy_value

  @staticmethod
  def constant_handler(c, diag_const, canonicalize_types=True):
    if canonicalize_types:
      etype = xla_bridge.dtype_to_etype(diag_const.dtype)
    else:
      etype = xla_client.dtype_to_etype(diag_const.dtype)
    etype = xla_bridge.dtype_to_etype(diag_const.dtype)
    iotas = [c.BroadcastedIota(onp.uint32, diag_const.shape, axis)
             for axis in diag_const.axes]
    eyes = [c.Eq(i1, i2) for i1, i2 in zip(iotas[:-1], iotas[1:])]
    return c.ConvertElementType(_reduce(c.And, eyes), etype)


for _t in [_FilledConstant, _IotaConstant, _EyeConstant]:
  xla_bridge.register_constant_handler(_t, _t.constant_handler)
  core.pytype_aval_mappings[_t] = ConcreteArray
  xla.pytype_aval_mappings[_t] = make_shaped_array
  xla.device_put_handlers[_t] = xla._instantiate_device_constant
  pxla.shard_arg_handlers[_t] = pxla._shard_array
  xla.canonicalize_dtype_handlers[_t] = _identity
  ad_util.jaxval_adders[_t] = add
  ad_util.jaxval_zeros_likers[_t] = zeros_like_array


### stop-gradient

def _stop_gradient_jvp_rule(primals, tangents):
  # if we don't call stop_gradient here, we'd only peel off one autodiff tracer
  x, = primals
  return stop_gradient(x), ad_util.zero

def _stop_gradient_batch_rule(batched_args, batch_dims):
  x, = batched_args
  dim, = batch_dims
  return stop_gradient(x), dim

stop_gradient_p = Primitive('stop_gradient')
stop_gradient_p.def_impl(_identity)
stop_gradient_p.def_abstract_eval(_identity)
xla.translations[stop_gradient_p] = lambda c, x: x
ad.primitive_jvps[stop_gradient_p] = _stop_gradient_jvp_rule
batching.primitive_batchers[stop_gradient_p] = _stop_gradient_batch_rule


### util

_ndim = onp.ndim


def _dilate_shape(shape, dilation):
  """Utility function for computing the shape resulting from a dilation."""
  if not onp.all(onp.greater(dilation, 0)):
    msg = "All dilations must be positive, got {}."
    raise TypeError(msg.format(dilation))
  dilation = (1,) * (len(shape) - len(dilation)) + tuple(dilation)
  return onp.multiply(dilation, onp.subtract(shape, 1)) + 1



def padtype_to_pads(in_shape, window_shape, window_strides, padding):
  """Convert padding string to list of pairs of pad values."""
  PaddingType = xla_client.PaddingType

  if isinstance(padding, str):
    mapping = {'VALID': PaddingType.VALID, 'SAME': PaddingType.SAME}
    try:
      padding = mapping[padding.upper()]
    except KeyError:
      msg = "Unrecognized padding type: expected 'VALID' or 'SAME', got {}."
      raise RuntimeError(msg.format(padding))

  if padding == PaddingType.SAME:
    out_shape = onp.ceil(onp.true_divide(in_shape, window_strides)).astype(int)
    pad_sizes = [_max((out_size - 1) * stride + window_shape - in_size, 0)
                 for out_size, stride, window_shape, in_size
                 in zip(out_shape, window_strides, window_shape, in_shape)]
    return [(pad_size // 2, pad_size - pad_size // 2) for pad_size in pad_sizes]
  elif padding == PaddingType.VALID:
    return [(0, 0)] * len(in_shape)
  else:
    msg = "Unknown padding type: {}."
    raise TypeError(msg.format(padding))


def _check_same_dtypes(name, ignore_fp_precision, *dtypes):
  """Check that dtypes agree, possibly ignoring float precision."""
  # the `ignore_fp_precision` flag exists because the XLA shape inference logic
  # allows mixed floating point precision, but the HLO verifier often rejects it
  dtypes = list(map(onp.dtype, dtypes))  # canonicalize
  if ignore_fp_precision:
    dtypes = [
        onp.floating if onp.issubdtype(dtype, onp.floating)
        else onp.complexfloating if onp.issubdtype(dtype, onp.complexfloating)
        else dtype for dtype in dtypes]
  if len({xla_bridge.canonicalize_dtype(t) for t in dtypes}) != 1:
    if ignore_fp_precision:
      msg = ("{} requires arguments to have same dtypes up to floating point "
             "precision, got {}.")
    else:
      msg = "{} requires arguments to have the same dtypes, got {}."
    raise TypeError(msg.format(name, ", ".join(map(str, dtypes))))


def _check_conv_shapes(name, lhs_shape, rhs_shape, window_strides):
  """Check that conv shapes are valid and are consistent with window_strides."""
  if len(lhs_shape) != len(rhs_shape):
    msg = "Arguments to {} must have same rank, got {} and {}."
    raise TypeError(msg.format(name, len(lhs_shape), len(rhs_shape)))
  if len(lhs_shape) < 2:
    msg = "Arguments to {} must have rank at least 2, got {} and {}."
    raise TypeError(msg.format(name, len(lhs_shape), len(rhs_shape)))
  if lhs_shape[1] != rhs_shape[1]:
    msg = "Arguments to {} must agree on input feature size, got {} and {}."
    raise TypeError(msg.format(name, lhs_shape[1], rhs_shape[1]))
  _check_shapelike(name, "window_strides", window_strides)
  if not onp.all(onp.greater(window_strides, 0)):
    msg = "All elements of window_strides must be positive, got {}."
    raise TypeError(msg.format(window_strides))
  if len(window_strides) != len(lhs_shape) - 2:
    msg = "{} window_strides has wrong length: expected {}, got {}."
    expected_length = len(lhs_shape) - 2
    raise TypeError(msg.format(name, expected_length, len(window_strides)))


def conv_shape_tuple(lhs_shape, rhs_shape, strides, pads):
  """Compute the shape tuple of a conv given input shapes in canonical order."""
  if isinstance(pads, str):
    pads = padtype_to_pads(lhs_shape[2:], rhs_shape[2:], strides, pads)
  if len(pads) != len(lhs_shape) - 2:
    msg = "Wrong number of explicit pads for convolution: expected {}, got {}."
    raise TypeError(msg.format(len(lhs_shape) - 2, len(pads)))

  lhs_padded = onp.add(lhs_shape[2:], onp.add(*zip(*pads)))
  out_space = onp.floor_divide(
      onp.subtract(lhs_padded, rhs_shape[2:]), strides) + 1
  out_space = onp.maximum(0, out_space)
  out_shape = (lhs_shape[0], rhs_shape[0]) + tuple(out_space)
  return tuple(out_shape)


def conv_general_shape_tuple(lhs_shape, rhs_shape, window_strides, padding,
                             dimension_numbers):
  lhs_perm, rhs_perm, out_perm = conv_general_permutations(dimension_numbers)
  lhs_trans = onp.take(lhs_shape, lhs_perm)
  rhs_trans = onp.take(rhs_shape, rhs_perm)
  out_trans = conv_shape_tuple(lhs_trans, rhs_trans, window_strides, padding)
  return tuple(onp.take(out_trans, onp.argsort(out_perm)))


def conv_transpose_shape_tuple(lhs_shape, rhs_shape, window_strides, padding,
                             dimension_numbers):
  lhs_perm, rhs_perm, out_perm = conv_general_permutations(dimension_numbers)
  lhs_trans = onp.take(lhs_shape, lhs_perm)
  rhs_trans = onp.take(rhs_shape, rhs_perm)
  if isinstance(padding, str):
    padding = [_conv_transpose_padding(k, s, padding)
               for k,s in zip(rhs_trans[2:], window_strides)]
  padding = list(map(onp.sum, padding))
  unpad_out_space = [(i-1) * s - k + 2
                     for i, k, s in zip(lhs_trans[2:],
                                        rhs_trans[2:],
                                        window_strides)]
  out_space = onp.sum([unpad_out_space, padding], axis=0).tolist()
  out_trans = tuple((lhs_trans[0], rhs_trans[0]) + tuple(out_space))
  return tuple(onp.take(out_trans, onp.argsort(out_perm)))


def _check_shapelike(fun_name, arg_name, obj):
  """Check that `obj` is a shape-like value (e.g. tuple of nonnegative ints)."""
  if not isinstance(obj, (tuple, list, onp.ndarray)):
    msg = "{} {} must be of type tuple/list/ndarray, got {}."
    raise TypeError(msg.format(fun_name, arg_name, type(obj)))
  # bool(obj) for an ndarray raises an error, so we check len
  if not len(obj):  # pylint: disable=g-explicit-length-test
    return
  obj_arr = onp.array(obj)
  if obj_arr.ndim != 1:
    msg = "{} {} must be rank 1, got {}."
    raise TypeError(msg.format(obj_arr.ndim))
  if not onp.issubdtype(obj_arr.dtype, onp.integer):
    msg = "{} {} must have every element be an integer type, got {}."
    raise TypeError(msg.format(fun_name, arg_name, tuple(map(type, obj))))
  if not (obj_arr >= 0).all():
    msg = "{} {} must have every element be nonnegative, got {}."
    raise TypeError(msg.format(fun_name, arg_name, obj))


def _dynamic_slice_indices(operand, start_indices):
  if not isinstance(start_indices, (tuple, list)):
    if start_indices.ndim != 1:
      raise ValueError("Slice indices must be a 1D sequence, got {}"
                       .format(start_indices.shape))
    start_indices = [reshape(slice(start_indices, [i], [i+1]), ())
                     for i in range(operand.ndim)]
  else:
    start_indices = [onp.asarray(i) if isinstance(i, int) else i
                     for i in start_indices]
  if len(start_indices) != operand.ndim:
    msg = ("Length of slice indices must match number of operand dimensions ({} "
          "vs {})")
    raise ValueError(msg.format(len(start_indices, operand.shape)))
  # map int over operand.shape to raise any dynamic-shape errors
  return [select(lt(i, _const(i, 0)), add(i, _const(i, int(d))), i)
          for i, d in zip(start_indices, operand.shape)]



def _const(example, val):
  return onp.array(val, _dtype(example))

_zeros = partial(full_like, fill_value=0)
_zero = partial(full_like, shape=(), fill_value=0)
_ones = partial(full_like, fill_value=1)
_one = partial(full_like, shape=(), fill_value=1)
_twos = partial(full_like, fill_value=2)
_two = partial(full_like, shape=(), fill_value=2)

_dtype = dtype = onp.result_type
_iscomplex = lambda x: onp.issubdtype(_dtype(x), onp.complexfloating)


def ranges_like(*xs):
  start = 0
  for x in xs:
    x_len = len(x)
    yield range(start, start + x_len)
    start += x_len


def remaining(original, *removed_lists):
  blacklist = set(itertools.chain(*removed_lists))
  return [i for i in original if i not in blacklist]


def _canonicalize_precision(precision):
  if precision is None:
    return None
  if isinstance(precision, Precision):
    return precision
  else:
    msg = "Precision argument must be None or a lax.Precision value; got {}"
    raise ValueError(msg.format(precision))


# lhs_spec and out_spec are lists containing
#   [batch dim, feature dim, spatial dims ...]
# rhs_spec is a list containing:
#   [out feature dim, in feature dim, spatial dims ...]
class ConvDimensionNumbers(collections.namedtuple(
    "ConvDimensionNumbers", ["lhs_spec", "rhs_spec", "out_spec"])):
  """Describes batch, spatial, and feature dimensions of a convolution.

  Args:
    lhs_spec: a tuple of nonnegative integer dimension numbers containing
      `(batch dimension, feature dimension, spatial dimensions...)`.
    rhs_spec: a tuple of nonnegative integer dimension numbers containing
      `(out feature dimension, in feature dimension, spatial dimensions...)`.
    out_spec: a tuple of nonnegative integer dimension numbers containing
      `(batch dimension, feature dimension, spatial dimensions...)`.
  """

def conv_dimension_numbers(lhs_shape, rhs_shape, dimension_numbers):
  """Converts convolution `dimension_numbers` to a `ConvDimensionNumbers`.

  Args:
    lhs_shape: tuple of nonnegative integers, shape of the convolution input.
    rhs_shape: tuple of nonnegative integers, shape of the convolution kernel.
    dimension_numbers: None or a tuple/list of strings, following the
      convolution dimension number specification format in xla_client.py.

  Returns:
    A `ConvDimensionNumbers` object that represents `dimension_numbers` in the
    canonical form used by lax functions.
  """
  if len(lhs_shape) != len(rhs_shape):
    msg = "convolution requires lhs and rhs ndim to be equal, got {} and {}."
    raise TypeError(msg.format(len(lhs_shape), len(rhs_shape)))

  if dimension_numbers is None:
    iota = tuple(range(len(lhs_shape)))
    return ConvDimensionNumbers(iota, iota, iota)
  elif isinstance(dimension_numbers, (list, tuple)):
    if len(dimension_numbers) != 3:
      msg = "convolution dimension_numbers list/tuple must be length 3, got {}."
      raise TypeError(msg.format(len(dimension_numbers)))
    if not all(isinstance(elt, str) for elt in dimension_numbers):
      msg = "convolution dimension_numbers elements must be strings, got {}."
      raise TypeError(msg.format(tuple(map(type, dimension_numbers))))
    msg = ("convolution dimension_numbers[{}] must have len equal to the ndim "
           "of lhs and rhs, got {} for lhs and rhs shapes {} and {}.")
    for i, elt in enumerate(dimension_numbers):
      if len(elt) != len(lhs_shape):
        raise TypeError(msg.format(i, len(elt), lhs_shape, rhs_shape))

    lhs_spec, rhs_spec, out_spec = conv_general_permutations(dimension_numbers)
    return ConvDimensionNumbers(lhs_spec, rhs_spec, out_spec)
  else:
    msg = "convolution dimension_numbers must be tuple/list or None, got {}."
    raise TypeError(msg.format(type(dimension_numbers)))


def conv_general_permutations(dimension_numbers):
  """Utility for convolution dimension permutations relative to Conv HLO."""
  lhs_spec, rhs_spec, out_spec = dimension_numbers
  lhs_char, rhs_char, out_char = charpairs = ("N", "C"), ("O", "I"), ("N", "C")
  for i, (a, b) in enumerate(charpairs):
    if not dimension_numbers[i].count(a) == dimension_numbers[i].count(b) == 1:
      msg = ("convolution dimension_numbers[{}] must contain the characters "
             "'{}' and '{}' exatly once, got {}.")
      raise TypeError(msg.format(i, a, b, dimension_numbers[i]))
    if len(dimension_numbers[i]) != len(set(dimension_numbers[i])):
      msg = ("convolution dimension_numbers[{}] cannot have duplicate "
             "characters, got {}.")
      raise TypeError(msg.format(i, dimension_numbers[i]))
  if not (set(lhs_spec) - set(lhs_char) == set(rhs_spec) - set(rhs_char) ==
          set(out_spec) - set(out_char)):
    msg = ("convolution dimension_numbers elements must each have the same "
           "set of spatial characters, got {}.")
    raise TypeError(msg.format(dimension_numbers))

  def getperm(spec, charpair):
    spatial = (i for i, c in enumerate(spec) if c not in charpair)
    if spec is not rhs_spec:
      spatial = sorted(spatial, key=lambda i: rhs_spec.index(spec[i]))
    return (spec.index(charpair[0]), spec.index(charpair[1])) + tuple(spatial)

  lhs_perm, rhs_perm, out_perm = map(getperm, dimension_numbers, charpairs)
  return lhs_perm, rhs_perm, out_perm


def _conv_general_proto(dimension_numbers):
  assert type(dimension_numbers) is ConvDimensionNumbers
  lhs_spec, rhs_spec, out_spec = dimension_numbers
  proto = xla_client.ConvolutionDimensionNumbers()
  proto.input_batch_dimension = lhs_spec[0]
  proto.input_feature_dimension = lhs_spec[1]
  proto.output_batch_dimension = out_spec[0]
  proto.output_feature_dimension = out_spec[1]
  proto.kernel_output_feature_dimension = rhs_spec[0]
  proto.kernel_input_feature_dimension = rhs_spec[1]
  proto.input_spatial_dimensions.extend(lhs_spec[2:])
  proto.kernel_spatial_dimensions.extend(rhs_spec[2:])
  proto.output_spatial_dimensions.extend(out_spec[2:])
  return proto


def _conv_general_vjp_lhs_padding(
    in_shape, window_dimensions, window_strides, out_shape, padding,
    lhs_dilation, rhs_dilation):
  lhs_dilated_shape = _dilate_shape(in_shape, lhs_dilation)
  rhs_dilated_shape = _dilate_shape(window_dimensions, rhs_dilation)
  out_dilated_shape = _dilate_shape(out_shape, window_strides)
  pad_before = onp.subtract(rhs_dilated_shape, [lo for lo, _ in padding]) - 1
  pad_after = (onp.add(lhs_dilated_shape, rhs_dilated_shape) - 1
               - out_dilated_shape - pad_before)
  return zip(pad_before, pad_after)


def _conv_general_vjp_rhs_padding(
    in_shape, window_dimensions, window_strides, out_shape, padding,
    lhs_dilation, rhs_dilation):
  lhs_dilated_shape = _dilate_shape(in_shape, lhs_dilation)
  rhs_dilated_shape = _dilate_shape(window_dimensions, rhs_dilation)
  out_dilated_shape = _dilate_shape(out_shape, window_strides)
  total_in_pad = out_dilated_shape + rhs_dilated_shape - lhs_dilated_shape - 1
  return [(pad[0], tot - pad[0]) for pad, tot in zip(padding, total_in_pad)]


def _balanced_eq(x, z, y):
  return div(select(_eq_meet(x, z), _ones(z), _zeros(z)),
             select(_eq_meet(y, z), _twos(z), _ones(z)))


def _eq_meet(a, b):
  a_dtype, b_dtype = _dtype(a), _dtype(b)
  if a_dtype != b_dtype:
    higher_dtype = onp.promote_types(a_dtype, b_dtype)
    if higher_dtype == a_dtype:
      a = convert_element_type(a, b_dtype)
    else:
      b = convert_element_type(b, a_dtype)
  return eq(a, b)


def subvals(lst, replace):
  lst = list(lst)
  for i, v in replace:
    lst[i] = v
  return tuple(lst)


def _abstractify(x):
  return raise_to_shaped(core.get_aval(x))<|MERGE_RESOLUTION|>--- conflicted
+++ resolved
@@ -3297,13 +3297,9 @@
 
 def _reduction_computation(c, jaxpr, backend, consts, init_value):
   shape = c.GetShape(init_value)
-<<<<<<< HEAD
-  return xla.jaxpr_computation(jaxpr, backend, consts, (), shape, shape)
-=======
   axis_env = xla.AxisEnv(1, [], [])  # no parallel primitives inside reductions
   c, (out,) = xla._jaxpr_computation(jaxpr, axis_env, consts, (), shape, shape)
   return c.Build(out)
->>>>>>> 1e375daf
 
 reduce_p = standard_reduction_primitive(
   _reduce_shape_rule, _input_dtype, 'reduce',
